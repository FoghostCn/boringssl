--- conflicted
+++ resolved
@@ -1701,9 +1701,6 @@
     }
   }
 
-<<<<<<< HEAD
-  // Construct the base64-encoded content for bssl_shim's
-=======
   const auto read_length_prefixed_esni_keys =
       [](CBS *cbs, std::vector<CBS> *out) -> bool {
     CBS cbs_esni_keys;
@@ -1721,7 +1718,6 @@
   };
 
   // Unmarshal the ESNIKeys and private keys from bssl_shim's
->>>>>>> 69403919
   // "-server-esni-keypairs" flag.
   if (!server_esni_keypairs.empty()) {
     // Read a U16-prefixed list of ESNIKeys, followed by a U16-prefixed list of
@@ -1731,13 +1727,8 @@
              reinterpret_cast<const uint8_t *>(server_esni_keypairs.data()),
              server_esni_keypairs.size());
 
-<<<<<<< HEAD
-    CBS cbs_esni_keys;
-    if (!CBS_get_u16_length_prefixed(&cbs, &cbs_esni_keys)) {
-=======
     std::vector<CBS> esni_keys_vec;
     if (!read_length_prefixed_esni_keys(&cbs, &esni_keys_vec)) {
->>>>>>> 69403919
       fprintf(stderr, "Failed to unmarshal list of ESNIKeys.\n");
       return nullptr;
     }
@@ -1760,10 +1751,6 @@
     }
 
     SSL_set_enable_esni(ssl.get(), true);
-<<<<<<< HEAD
-    if (!SSL_add_esni_private_keys(
-            ssl.get(), CBS_data(&cbs_esni_keys), CBS_len(&cbs_esni_keys),
-=======
 
     // TODO(dmcardle): Update when the SSL API supports multiple ESNIKeys. For
     // now, just grabbing the first elements from esni_keys_ptrs and
@@ -1771,17 +1758,12 @@
     const CBS *chosen_esni_keys = &esni_keys_vec.front();
     if (!SSL_add_esni_private_keys(
             ssl.get(), CBS_data(chosen_esni_keys), CBS_len(chosen_esni_keys),
->>>>>>> 69403919
             priv_key_ptrs.data(), priv_key_sizes.data())) {
       fprintf(stderr, "Failed to add ESNIKeys and private keys.\n");
       return nullptr;
     }
   }
 
-<<<<<<< HEAD
-  if (!client_esnikeys.empty()) {
-    // TODO(dmcardle)
-=======
   // Unmarshal the ESNIKeys from bssl_shim's "-client-esnikeys" flag.
   if (!client_esnikeys.empty()) {
     CBS cbs;
@@ -1805,7 +1787,6 @@
       fprintf(stderr, "Failed to add ESNIKeys.\n");
       return nullptr;
     }
->>>>>>> 69403919
   }
 
   return ssl;
