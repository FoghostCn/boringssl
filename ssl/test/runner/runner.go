--- conflicted
+++ resolved
@@ -15489,10 +15489,7 @@
 				},
 			},
 			/* cipherSuites */ []uint16{
-<<<<<<< HEAD
-=======
-
->>>>>>> 69403919
+
 				TLS_AES_128_GCM_SHA256,
 			}))
 		outPrivKeys = append(outPrivKeys, privateKey)
@@ -15526,12 +15523,8 @@
 	bb := newByteBuilder()
 	bbEsniKeys := bb.addU16LengthPrefixed()
 	for _, esniKeys := range esniKeys {
-<<<<<<< HEAD
-		esniKeys.marshal(bbEsniKeys)
-=======
 		bbInner := bbEsniKeys.addU16LengthPrefixed()
 		esniKeys.marshal(bbInner)
->>>>>>> 69403919
 	}
 	bbPrivKeys := bb.addU16LengthPrefixed()
 	for _, privKey := range privKeys {
@@ -15541,73 +15534,6 @@
 	return bb.data()
 }
 
-<<<<<<< HEAD
-func addESNITests() {
-	// The ESNIKeys received by some mechanism, such as DNS.
-	testEsniKeys, testPrivateKeys := GetTestEsniKeys([]string{"foo.example", "bar.example"})
-	testCases = append(testCases, testCase{
-		testType: clientTest,
-		name:     "EsniSerialization",
-		flags: []string{
-			"-server-esni-keypairs",
-			base64.StdEncoding.EncodeToString(shimEncodeServerKeyPairs(testEsniKeys, testPrivateKeys)),
-
-			// TODO(dmcardle) implement function to
-			// marshal ESNIKeys for bssl_shim flag
-			// "-client-esnikeys"
-		},
-		config: Config{
-			MinVersion:  VersionTLS13,
-			MaxVersion:  VersionTLS13,
-			EsniEnabled: true,
-			EsniKeys:    testEsniKeys,
-		},
-	})
-
-	/*
-		testEsniKeys := GetTestEsniKeys()
-
-		// Check that we can marshal and unmarshal
-			for _, testKeyPair := range testEsniKeys {
-				bb := newByteBuilder()
-				esniKeys.marshal(bb)
-				marshalled := bb.data()
-
-				var unmarshalled EsniKeys
-				var br byteReader = byteReader(marshalled)
-				unmarshalled.unmarshal(&br)
-
-				// TODO write |marshalled| to file
-				// TODO write script to spin up client and server
-
-				if !esniKeys.equal(&unmarshalled) {
-					fmt.Printf("esniKeys = %#v\n", esniKeys)
-					fmt.Printf("unmarshalled = %#v\n", unmarshalled)
-					panic("marshal/unmarshal failed for EsniKeys")
-				}
-			}
-	*/
-
-	// TODO(dmcardle) add some actual test cases.
-	// Option 1: Pit this ESNI implementation against itself.
-	// Option 2: Test it against boringssl's real impl.
-	// Option 3: Test it against Firefox's ESNI implementation.
-	/*
-		testCases = append(testCases, testCase{
-			testType: serverTest,
-			name:     "ESNI-test",
-			config: Config{
-				MinVersion: VersionTLS13,
-				MaxVersion: VersionTLS13,
-				Bugs:       ProtocolBugs{},
-				EsniKeys:   serverEsniKeys,
-			},
-			// TODO need some ESNI flags to use
-			flags:      []string{},
-			shouldFail: false,
-		})
-	*/
-=======
 // Corresponds to bssl_shim flag "-client-esnikeys"
 func shimEncodeClientEsniKeys(esniKeys []EsniKeys) []byte {
 	bb := newByteBuilder()
@@ -15662,7 +15588,6 @@
 	}
 
 	testCases = append(testCases, esniTestCases...)
->>>>>>> 69403919
 }
 
 func worker(statusChan chan statusMsg, c chan *testCase, shimPath string, wg *sync.WaitGroup) {
