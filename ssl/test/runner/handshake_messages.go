--- conflicted
+++ resolved
@@ -350,20 +350,13 @@
 }
 
 func (e *esniContents) computeHash(hash crypto.Hash) []byte {
-<<<<<<< HEAD
-	hashFunc := hash.New()
 	var bb *byteBuilder = newByteBuilder()
 	e.marshal(bb)
-	return hashFunc.Sum(bb.data())
-=======
-	var bb *byteBuilder = newByteBuilder()
-	e.marshal(bb)
 
 	h := hash.New()
 	h.Write(bb.data())
 
 	return h.Sum(nil)
->>>>>>> 69403919
 }
 
 type clientEncryptedSNI struct {
@@ -2924,14 +2917,8 @@
 }
 
 func (e *EsniKeys) computeHash(hash crypto.Hash) []byte {
-<<<<<<< HEAD
-	hashFunc := hash.New()
 	var bb *byteBuilder = newByteBuilder()
 	e.marshal(bb)
-	return hashFunc.Sum(bb.data())
-=======
-	var bb *byteBuilder = newByteBuilder()
-	e.marshal(bb)
 
 	h := hash.New()
 	h.Write(bb.data())
@@ -2939,7 +2926,6 @@
 	fmt.Printf("hash of\n\t%x\n\t%x\n", bb.data(), h.Sum(nil))
 
 	return h.Sum(nil)
->>>>>>> 69403919
 }
 
 func (e *EsniKeys) marshal(bb *byteBuilder) {
