# Copyright (c) 2019 The Chromium Authors. All rights reserved.
# Use of this source code is governed by a BSD-style license that can be
# found in the LICENSE file.

# This file is created by generate_build_files.py. Do not edit manually.

cmake_minimum_required(VERSION 3.5)

project(BoringSSL LANGUAGES C CXX)

if(CMAKE_CXX_COMPILER_ID MATCHES "Clang")
  set(CLANG 1)
endif()

if(CMAKE_COMPILER_IS_GNUCXX OR CLANG)
  set(CMAKE_CXX_FLAGS "${CMAKE_CXX_FLAGS} -std=c++11 -fvisibility=hidden -fno-common -fno-exceptions -fno-rtti")
  if(APPLE)
    set(CMAKE_CXX_FLAGS "${CMAKE_CXX_FLAGS} -stdlib=libc++")
  endif()

  set(CMAKE_C_FLAGS "${CMAKE_C_FLAGS} -fvisibility=hidden -fno-common -std=c11")
endif()

# pthread_rwlock_t requires a feature flag.
if(NOT WIN32)
  set(CMAKE_C_FLAGS "${CMAKE_C_FLAGS} -D_XOPEN_SOURCE=700")
endif()

if(WIN32)
  add_definitions(-D_HAS_EXCEPTIONS=0)
  add_definitions(-DWIN32_LEAN_AND_MEAN)
  add_definitions(-DNOMINMAX)
  # Allow use of fopen.
  add_definitions(-D_CRT_SECURE_NO_WARNINGS)
  # VS 2017 and higher supports STL-only warning suppressions.
  # A bug in CMake < 3.13.0 may cause the space in this value to
  # cause issues when building with NASM. In that case, update CMake.
  add_definitions("-D_STL_EXTRA_DISABLED_WARNINGS=4774 4987")
endif()

<<<<<<< HEAD
=======
if(CMAKE_COMPILER_IS_GNUCXX)
  set(CMAKE_C_FLAGS "${CMAKE_C_FLAGS} -std=c11")
endif()

# pthread_rwlock_t on Linux requires a feature flag. However, it should not be
# set on Apple platforms, where it instead disables APIs we use. See compat(5)
# and sys/cdefs.h.
if(NOT WIN32 AND NOT APPLE)
  set(CMAKE_C_FLAGS "${CMAKE_C_FLAGS} -D_XOPEN_SOURCE=700")
endif()

if(FUZZ)
  if(NOT CLANG)
    message(FATAL_ERROR "You need to build with Clang for fuzzing to work")
  endif()

  if(CMAKE_C_COMPILER_VERSION VERSION_LESS "6.0.0")
    message(FATAL_ERROR "You need Clang ≥ 6.0.0")
  endif()

  add_definitions(-DBORINGSSL_UNSAFE_DETERMINISTIC_MODE)
  set(RUNNER_ARGS "-deterministic")

  if(NOT NO_FUZZER_MODE)
    add_definitions(-DBORINGSSL_UNSAFE_FUZZER_MODE)
    set(RUNNER_ARGS ${RUNNER_ARGS} "-fuzzer" "-shim-config" "fuzzer_mode.json")
  endif()

  set(CMAKE_C_FLAGS "${CMAKE_C_FLAGS} -fsanitize=address,fuzzer-no-link -fsanitize-coverage=edge,indirect-calls")
  set(CMAKE_CXX_FLAGS "${CMAKE_CXX_FLAGS} -fsanitize=address,fuzzer-no-link -fsanitize-coverage=edge,indirect-calls")
endif()

>>>>>>> 1e15682f
add_definitions(-DBORINGSSL_IMPLEMENTATION)

# CMake's iOS support uses Apple's multiple-architecture toolchain. It takes an
# architecture list from CMAKE_OSX_ARCHITECTURES, leaves CMAKE_SYSTEM_PROCESSOR
# alone, and expects all architecture-specific logic to be conditioned within
# the source files rather than the build. This does not work for our assembly
# files, so we fix CMAKE_SYSTEM_PROCESSOR and only support single-architecture
# builds.
if(NOT OPENSSL_NO_ASM AND CMAKE_OSX_ARCHITECTURES)
  list(LENGTH CMAKE_OSX_ARCHITECTURES NUM_ARCHES)
  if(NOT NUM_ARCHES EQUAL 1)
    message(FATAL_ERROR "Universal binaries not supported.")
  endif()
  list(GET CMAKE_OSX_ARCHITECTURES 0 CMAKE_SYSTEM_PROCESSOR)
endif()

if(OPENSSL_NO_ASM)
  add_definitions(-DOPENSSL_NO_ASM)
  set(ARCH "generic")
elseif(CMAKE_SYSTEM_PROCESSOR STREQUAL "x86_64")
  set(ARCH "x86_64")
elseif(CMAKE_SYSTEM_PROCESSOR STREQUAL "amd64")
  set(ARCH "x86_64")
elseif(CMAKE_SYSTEM_PROCESSOR STREQUAL "AMD64")
  # cmake reports AMD64 on Windows, but we might be building for 32-bit.
  if(CMAKE_SIZEOF_VOID_P EQUAL 8)
    set(ARCH "x86_64")
  else()
    set(ARCH "x86")
  endif()
elseif(CMAKE_SYSTEM_PROCESSOR STREQUAL "x86")
  set(ARCH "x86")
elseif(CMAKE_SYSTEM_PROCESSOR STREQUAL "i386")
  set(ARCH "x86")
elseif(CMAKE_SYSTEM_PROCESSOR STREQUAL "i686")
  set(ARCH "x86")
elseif(CMAKE_SYSTEM_PROCESSOR STREQUAL "aarch64")
  set(ARCH "aarch64")
elseif(CMAKE_SYSTEM_PROCESSOR STREQUAL "arm64")
  set(ARCH "aarch64")
# Apple A12 Bionic chipset which is added in iPhone XS/XS Max/XR uses arm64e architecture.
elseif(CMAKE_SYSTEM_PROCESSOR STREQUAL "arm64e")
  set(ARCH "aarch64")
elseif(CMAKE_SYSTEM_PROCESSOR MATCHES "^arm*")
  set(ARCH "arm")
elseif(CMAKE_SYSTEM_PROCESSOR STREQUAL "mips")
  # Just to avoid the “unknown processor” error.
  set(ARCH "generic")
elseif(CMAKE_SYSTEM_PROCESSOR STREQUAL "ppc64le")
  set(ARCH "ppc64le")
else()
  message(FATAL_ERROR "Unknown processor:" ${CMAKE_SYSTEM_PROCESSOR})
endif()

if(NOT OPENSSL_NO_ASM)
  if(UNIX)
    enable_language(ASM)

    # Clang's integerated assembler does not support debug symbols.
    if(NOT CMAKE_ASM_COMPILER_ID MATCHES "Clang")
      set(CMAKE_ASM_FLAGS "${CMAKE_ASM_FLAGS} -Wa,-g")
    endif()

    # CMake does not add -isysroot and -arch flags to assembly.
    if(APPLE)
      if(CMAKE_OSX_SYSROOT)
        set(CMAKE_ASM_FLAGS "${CMAKE_ASM_FLAGS} -isysroot \"${CMAKE_OSX_SYSROOT}\"")
      endif()
      foreach(arch ${CMAKE_OSX_ARCHITECTURES})
        set(CMAKE_ASM_FLAGS "${CMAKE_ASM_FLAGS} -arch ${arch}")
      endforeach()
    endif()
  else()
    set(CMAKE_ASM_NASM_FLAGS "${CMAKE_ASM_NASM_FLAGS} -gcv8")
    enable_language(ASM_NASM)
  endif()
endif()

if(BUILD_SHARED_LIBS)
  add_definitions(-DBORINGSSL_SHARED_LIBRARY)
  # Enable position-independent code globally. This is needed because
  # some library targets are OBJECT libraries.
  set(CMAKE_POSITION_INDEPENDENT_CODE TRUE)
endif()

include_directories(src/include)

set(
  CRYPTO_ios_aarch64_SOURCES

  ios-aarch64/crypto/chacha/chacha-armv8.S
  ios-aarch64/crypto/fipsmodule/aesv8-armx64.S
  ios-aarch64/crypto/fipsmodule/armv8-mont.S
  ios-aarch64/crypto/fipsmodule/ghash-neon-armv8.S
  ios-aarch64/crypto/fipsmodule/ghashv8-armx64.S
  ios-aarch64/crypto/fipsmodule/sha1-armv8.S
  ios-aarch64/crypto/fipsmodule/sha256-armv8.S
  ios-aarch64/crypto/fipsmodule/sha512-armv8.S
  ios-aarch64/crypto/fipsmodule/vpaes-armv8.S
  ios-aarch64/crypto/test/trampoline-armv8.S
)

set(
  CRYPTO_ios_arm_SOURCES

  ios-arm/crypto/chacha/chacha-armv4.S
  ios-arm/crypto/fipsmodule/aesv8-armx32.S
  ios-arm/crypto/fipsmodule/armv4-mont.S
  ios-arm/crypto/fipsmodule/bsaes-armv7.S
  ios-arm/crypto/fipsmodule/ghash-armv4.S
  ios-arm/crypto/fipsmodule/ghashv8-armx32.S
  ios-arm/crypto/fipsmodule/sha1-armv4-large.S
  ios-arm/crypto/fipsmodule/sha256-armv4.S
  ios-arm/crypto/fipsmodule/sha512-armv4.S
  ios-arm/crypto/fipsmodule/vpaes-armv7.S
  ios-arm/crypto/test/trampoline-armv4.S
)

set(
  CRYPTO_linux_aarch64_SOURCES

  linux-aarch64/crypto/chacha/chacha-armv8.S
  linux-aarch64/crypto/fipsmodule/aesv8-armx64.S
  linux-aarch64/crypto/fipsmodule/armv8-mont.S
  linux-aarch64/crypto/fipsmodule/ghash-neon-armv8.S
  linux-aarch64/crypto/fipsmodule/ghashv8-armx64.S
  linux-aarch64/crypto/fipsmodule/sha1-armv8.S
  linux-aarch64/crypto/fipsmodule/sha256-armv8.S
  linux-aarch64/crypto/fipsmodule/sha512-armv8.S
  linux-aarch64/crypto/fipsmodule/vpaes-armv8.S
  linux-aarch64/crypto/test/trampoline-armv8.S
)

set(
  CRYPTO_linux_arm_SOURCES

  linux-arm/crypto/chacha/chacha-armv4.S
  linux-arm/crypto/fipsmodule/aesv8-armx32.S
  linux-arm/crypto/fipsmodule/armv4-mont.S
  linux-arm/crypto/fipsmodule/bsaes-armv7.S
  linux-arm/crypto/fipsmodule/ghash-armv4.S
  linux-arm/crypto/fipsmodule/ghashv8-armx32.S
  linux-arm/crypto/fipsmodule/sha1-armv4-large.S
  linux-arm/crypto/fipsmodule/sha256-armv4.S
  linux-arm/crypto/fipsmodule/sha512-armv4.S
  linux-arm/crypto/fipsmodule/vpaes-armv7.S
  linux-arm/crypto/test/trampoline-armv4.S
  src/crypto/curve25519/asm/x25519-asm-arm.S
  src/crypto/poly1305/poly1305_arm_asm.S
)

set(
  CRYPTO_linux_ppc64le_SOURCES

  linux-ppc64le/crypto/fipsmodule/aesp8-ppc.S
  linux-ppc64le/crypto/fipsmodule/ghashp8-ppc.S
  linux-ppc64le/crypto/test/trampoline-ppc.S
)

set(
  CRYPTO_linux_x86_SOURCES

  linux-x86/crypto/chacha/chacha-x86.S
  linux-x86/crypto/fipsmodule/aesni-x86.S
  linux-x86/crypto/fipsmodule/bn-586.S
  linux-x86/crypto/fipsmodule/co-586.S
  linux-x86/crypto/fipsmodule/ghash-ssse3-x86.S
  linux-x86/crypto/fipsmodule/ghash-x86.S
  linux-x86/crypto/fipsmodule/md5-586.S
  linux-x86/crypto/fipsmodule/sha1-586.S
  linux-x86/crypto/fipsmodule/sha256-586.S
  linux-x86/crypto/fipsmodule/sha512-586.S
  linux-x86/crypto/fipsmodule/vpaes-x86.S
  linux-x86/crypto/fipsmodule/x86-mont.S
  linux-x86/crypto/test/trampoline-x86.S
)

set(
  CRYPTO_linux_x86_64_SOURCES

  linux-x86_64/crypto/chacha/chacha-x86_64.S
  linux-x86_64/crypto/cipher_extra/aes128gcmsiv-x86_64.S
  linux-x86_64/crypto/cipher_extra/chacha20_poly1305_x86_64.S
  linux-x86_64/crypto/fipsmodule/aesni-gcm-x86_64.S
  linux-x86_64/crypto/fipsmodule/aesni-x86_64.S
  linux-x86_64/crypto/fipsmodule/ghash-ssse3-x86_64.S
  linux-x86_64/crypto/fipsmodule/ghash-x86_64.S
  linux-x86_64/crypto/fipsmodule/md5-x86_64.S
  linux-x86_64/crypto/fipsmodule/p256-x86_64-asm.S
  linux-x86_64/crypto/fipsmodule/p256_beeu-x86_64-asm.S
  linux-x86_64/crypto/fipsmodule/rdrand-x86_64.S
  linux-x86_64/crypto/fipsmodule/rsaz-avx2.S
  linux-x86_64/crypto/fipsmodule/sha1-x86_64.S
  linux-x86_64/crypto/fipsmodule/sha256-x86_64.S
  linux-x86_64/crypto/fipsmodule/sha512-x86_64.S
  linux-x86_64/crypto/fipsmodule/vpaes-x86_64.S
  linux-x86_64/crypto/fipsmodule/x86_64-mont.S
  linux-x86_64/crypto/fipsmodule/x86_64-mont5.S
  linux-x86_64/crypto/test/trampoline-x86_64.S
  src/crypto/hrss/asm/poly_rq_mul.S
)

set(
  CRYPTO_mac_x86_SOURCES

  mac-x86/crypto/chacha/chacha-x86.S
  mac-x86/crypto/fipsmodule/aesni-x86.S
  mac-x86/crypto/fipsmodule/bn-586.S
  mac-x86/crypto/fipsmodule/co-586.S
  mac-x86/crypto/fipsmodule/ghash-ssse3-x86.S
  mac-x86/crypto/fipsmodule/ghash-x86.S
  mac-x86/crypto/fipsmodule/md5-586.S
  mac-x86/crypto/fipsmodule/sha1-586.S
  mac-x86/crypto/fipsmodule/sha256-586.S
  mac-x86/crypto/fipsmodule/sha512-586.S
  mac-x86/crypto/fipsmodule/vpaes-x86.S
  mac-x86/crypto/fipsmodule/x86-mont.S
  mac-x86/crypto/test/trampoline-x86.S
)

set(
  CRYPTO_mac_x86_64_SOURCES

  mac-x86_64/crypto/chacha/chacha-x86_64.S
  mac-x86_64/crypto/cipher_extra/aes128gcmsiv-x86_64.S
  mac-x86_64/crypto/cipher_extra/chacha20_poly1305_x86_64.S
  mac-x86_64/crypto/fipsmodule/aesni-gcm-x86_64.S
  mac-x86_64/crypto/fipsmodule/aesni-x86_64.S
  mac-x86_64/crypto/fipsmodule/ghash-ssse3-x86_64.S
  mac-x86_64/crypto/fipsmodule/ghash-x86_64.S
  mac-x86_64/crypto/fipsmodule/md5-x86_64.S
  mac-x86_64/crypto/fipsmodule/p256-x86_64-asm.S
  mac-x86_64/crypto/fipsmodule/p256_beeu-x86_64-asm.S
  mac-x86_64/crypto/fipsmodule/rdrand-x86_64.S
  mac-x86_64/crypto/fipsmodule/rsaz-avx2.S
  mac-x86_64/crypto/fipsmodule/sha1-x86_64.S
  mac-x86_64/crypto/fipsmodule/sha256-x86_64.S
  mac-x86_64/crypto/fipsmodule/sha512-x86_64.S
  mac-x86_64/crypto/fipsmodule/vpaes-x86_64.S
  mac-x86_64/crypto/fipsmodule/x86_64-mont.S
  mac-x86_64/crypto/fipsmodule/x86_64-mont5.S
  mac-x86_64/crypto/test/trampoline-x86_64.S
)

set(
  CRYPTO_win_aarch64_SOURCES

  win-aarch64/crypto/chacha/chacha-armv8.S
  win-aarch64/crypto/fipsmodule/aesv8-armx64.S
  win-aarch64/crypto/fipsmodule/armv8-mont.S
  win-aarch64/crypto/fipsmodule/ghash-neon-armv8.S
  win-aarch64/crypto/fipsmodule/ghashv8-armx64.S
  win-aarch64/crypto/fipsmodule/sha1-armv8.S
  win-aarch64/crypto/fipsmodule/sha256-armv8.S
  win-aarch64/crypto/fipsmodule/sha512-armv8.S
  win-aarch64/crypto/fipsmodule/vpaes-armv8.S
  win-aarch64/crypto/test/trampoline-armv8.S
)

set(
  CRYPTO_win_x86_SOURCES

  win-x86/crypto/chacha/chacha-x86.asm
  win-x86/crypto/fipsmodule/aesni-x86.asm
  win-x86/crypto/fipsmodule/bn-586.asm
  win-x86/crypto/fipsmodule/co-586.asm
  win-x86/crypto/fipsmodule/ghash-ssse3-x86.asm
  win-x86/crypto/fipsmodule/ghash-x86.asm
  win-x86/crypto/fipsmodule/md5-586.asm
  win-x86/crypto/fipsmodule/sha1-586.asm
  win-x86/crypto/fipsmodule/sha256-586.asm
  win-x86/crypto/fipsmodule/sha512-586.asm
  win-x86/crypto/fipsmodule/vpaes-x86.asm
  win-x86/crypto/fipsmodule/x86-mont.asm
  win-x86/crypto/test/trampoline-x86.asm
)

set(
  CRYPTO_win_x86_64_SOURCES

  win-x86_64/crypto/chacha/chacha-x86_64.asm
  win-x86_64/crypto/cipher_extra/aes128gcmsiv-x86_64.asm
  win-x86_64/crypto/cipher_extra/chacha20_poly1305_x86_64.asm
  win-x86_64/crypto/fipsmodule/aesni-gcm-x86_64.asm
  win-x86_64/crypto/fipsmodule/aesni-x86_64.asm
  win-x86_64/crypto/fipsmodule/ghash-ssse3-x86_64.asm
  win-x86_64/crypto/fipsmodule/ghash-x86_64.asm
  win-x86_64/crypto/fipsmodule/md5-x86_64.asm
  win-x86_64/crypto/fipsmodule/p256-x86_64-asm.asm
  win-x86_64/crypto/fipsmodule/p256_beeu-x86_64-asm.asm
  win-x86_64/crypto/fipsmodule/rdrand-x86_64.asm
  win-x86_64/crypto/fipsmodule/rsaz-avx2.asm
  win-x86_64/crypto/fipsmodule/sha1-x86_64.asm
  win-x86_64/crypto/fipsmodule/sha256-x86_64.asm
  win-x86_64/crypto/fipsmodule/sha512-x86_64.asm
  win-x86_64/crypto/fipsmodule/vpaes-x86_64.asm
  win-x86_64/crypto/fipsmodule/x86_64-mont.asm
  win-x86_64/crypto/fipsmodule/x86_64-mont5.asm
  win-x86_64/crypto/test/trampoline-x86_64.asm
)

if(APPLE AND ARCH STREQUAL "aarch64")
  set(CRYPTO_ARCH_SOURCES ${CRYPTO_ios_aarch64_SOURCES})
elseif(APPLE AND ARCH STREQUAL "arm")
  set(CRYPTO_ARCH_SOURCES ${CRYPTO_ios_arm_SOURCES})
elseif(APPLE)
  set(CRYPTO_ARCH_SOURCES ${CRYPTO_mac_${ARCH}_SOURCES})
elseif(UNIX)
  set(CRYPTO_ARCH_SOURCES ${CRYPTO_linux_${ARCH}_SOURCES})
elseif(WIN32)
  set(CRYPTO_ARCH_SOURCES ${CRYPTO_win_${ARCH}_SOURCES})
endif()

add_library(
  crypto

  ${CRYPTO_ARCH_SOURCES}
  err_data.c
  src/crypto/asn1/a_bitstr.c
  src/crypto/asn1/a_bool.c
  src/crypto/asn1/a_d2i_fp.c
  src/crypto/asn1/a_dup.c
  src/crypto/asn1/a_enum.c
  src/crypto/asn1/a_gentm.c
  src/crypto/asn1/a_i2d_fp.c
  src/crypto/asn1/a_int.c
  src/crypto/asn1/a_mbstr.c
  src/crypto/asn1/a_object.c
  src/crypto/asn1/a_octet.c
  src/crypto/asn1/a_print.c
  src/crypto/asn1/a_strex.c
  src/crypto/asn1/a_strnid.c
  src/crypto/asn1/a_time.c
  src/crypto/asn1/a_type.c
  src/crypto/asn1/a_utctm.c
  src/crypto/asn1/a_utf8.c
  src/crypto/asn1/asn1_lib.c
  src/crypto/asn1/asn1_par.c
  src/crypto/asn1/asn_pack.c
  src/crypto/asn1/f_int.c
  src/crypto/asn1/f_string.c
  src/crypto/asn1/tasn_dec.c
  src/crypto/asn1/tasn_enc.c
  src/crypto/asn1/tasn_fre.c
  src/crypto/asn1/tasn_new.c
  src/crypto/asn1/tasn_typ.c
  src/crypto/asn1/tasn_utl.c
  src/crypto/asn1/time_support.c
  src/crypto/base64/base64.c
  src/crypto/bio/bio.c
  src/crypto/bio/bio_mem.c
  src/crypto/bio/connect.c
  src/crypto/bio/fd.c
  src/crypto/bio/file.c
  src/crypto/bio/hexdump.c
  src/crypto/bio/pair.c
  src/crypto/bio/printf.c
  src/crypto/bio/socket.c
  src/crypto/bio/socket_helper.c
  src/crypto/blake2/blake2.c
  src/crypto/bn_extra/bn_asn1.c
  src/crypto/bn_extra/convert.c
  src/crypto/buf/buf.c
  src/crypto/bytestring/asn1_compat.c
  src/crypto/bytestring/ber.c
  src/crypto/bytestring/cbb.c
  src/crypto/bytestring/cbs.c
  src/crypto/bytestring/unicode.c
  src/crypto/chacha/chacha.c
  src/crypto/cipher_extra/cipher_extra.c
  src/crypto/cipher_extra/derive_key.c
  src/crypto/cipher_extra/e_aesccm.c
  src/crypto/cipher_extra/e_aesctrhmac.c
  src/crypto/cipher_extra/e_aesgcmsiv.c
  src/crypto/cipher_extra/e_chacha20poly1305.c
  src/crypto/cipher_extra/e_null.c
  src/crypto/cipher_extra/e_rc2.c
  src/crypto/cipher_extra/e_rc4.c
  src/crypto/cipher_extra/e_tls.c
  src/crypto/cipher_extra/tls_cbc.c
  src/crypto/cmac/cmac.c
  src/crypto/conf/conf.c
  src/crypto/cpu-aarch64-fuchsia.c
  src/crypto/cpu-aarch64-linux.c
  src/crypto/cpu-aarch64-win.c
  src/crypto/cpu-arm-linux.c
  src/crypto/cpu-arm.c
  src/crypto/cpu-intel.c
  src/crypto/cpu-ppc64le.c
  src/crypto/crypto.c
  src/crypto/curve25519/curve25519.c
  src/crypto/curve25519/spake25519.c
  src/crypto/dh_extra/dh_asn1.c
  src/crypto/dh_extra/params.c
  src/crypto/digest_extra/digest_extra.c
  src/crypto/dsa/dsa.c
  src/crypto/dsa/dsa_asn1.c
  src/crypto/ec_extra/ec_asn1.c
  src/crypto/ec_extra/ec_derive.c
  src/crypto/ec_extra/hash_to_curve.c
  src/crypto/ecdh_extra/ecdh_extra.c
  src/crypto/ecdsa_extra/ecdsa_asn1.c
  src/crypto/engine/engine.c
  src/crypto/err/err.c
  src/crypto/evp/digestsign.c
  src/crypto/evp/evp.c
  src/crypto/evp/evp_asn1.c
  src/crypto/evp/evp_ctx.c
  src/crypto/evp/p_dsa_asn1.c
  src/crypto/evp/p_ec.c
  src/crypto/evp/p_ec_asn1.c
  src/crypto/evp/p_ed25519.c
  src/crypto/evp/p_ed25519_asn1.c
  src/crypto/evp/p_rsa.c
  src/crypto/evp/p_rsa_asn1.c
  src/crypto/evp/p_x25519.c
  src/crypto/evp/p_x25519_asn1.c
  src/crypto/evp/pbkdf.c
  src/crypto/evp/print.c
  src/crypto/evp/scrypt.c
  src/crypto/evp/sign.c
  src/crypto/ex_data.c
  src/crypto/fipsmodule/bcm.c
  src/crypto/fipsmodule/fips_shared_support.c
  src/crypto/hkdf/hkdf.c
  src/crypto/hpke/hpke.c
  src/crypto/hrss/hrss.c
  src/crypto/lhash/lhash.c
  src/crypto/mem.c
  src/crypto/obj/obj.c
  src/crypto/obj/obj_xref.c
  src/crypto/pem/pem_all.c
  src/crypto/pem/pem_info.c
  src/crypto/pem/pem_lib.c
  src/crypto/pem/pem_oth.c
  src/crypto/pem/pem_pk8.c
  src/crypto/pem/pem_pkey.c
  src/crypto/pem/pem_x509.c
  src/crypto/pem/pem_xaux.c
  src/crypto/pkcs7/pkcs7.c
  src/crypto/pkcs7/pkcs7_x509.c
  src/crypto/pkcs8/p5_pbev2.c
  src/crypto/pkcs8/pkcs8.c
  src/crypto/pkcs8/pkcs8_x509.c
  src/crypto/poly1305/poly1305.c
  src/crypto/poly1305/poly1305_arm.c
  src/crypto/poly1305/poly1305_vec.c
  src/crypto/pool/pool.c
  src/crypto/rand_extra/deterministic.c
  src/crypto/rand_extra/forkunsafe.c
  src/crypto/rand_extra/fuchsia.c
  src/crypto/rand_extra/passive.c
  src/crypto/rand_extra/rand_extra.c
  src/crypto/rand_extra/windows.c
  src/crypto/rc4/rc4.c
  src/crypto/refcount_c11.c
  src/crypto/refcount_lock.c
  src/crypto/rsa_extra/rsa_asn1.c
  src/crypto/rsa_extra/rsa_print.c
  src/crypto/siphash/siphash.c
  src/crypto/stack/stack.c
  src/crypto/thread.c
  src/crypto/thread_none.c
  src/crypto/thread_pthread.c
  src/crypto/thread_win.c
  src/crypto/trust_token/pmbtoken.c
  src/crypto/trust_token/trust_token.c
  src/crypto/trust_token/voprf.c
  src/crypto/x509/a_digest.c
  src/crypto/x509/a_sign.c
  src/crypto/x509/a_verify.c
  src/crypto/x509/algorithm.c
  src/crypto/x509/asn1_gen.c
  src/crypto/x509/by_dir.c
  src/crypto/x509/by_file.c
  src/crypto/x509/i2d_pr.c
  src/crypto/x509/name_print.c
  src/crypto/x509/rsa_pss.c
  src/crypto/x509/t_crl.c
  src/crypto/x509/t_req.c
  src/crypto/x509/t_x509.c
  src/crypto/x509/t_x509a.c
  src/crypto/x509/x509.c
  src/crypto/x509/x509_att.c
  src/crypto/x509/x509_cmp.c
  src/crypto/x509/x509_d2.c
  src/crypto/x509/x509_def.c
  src/crypto/x509/x509_ext.c
  src/crypto/x509/x509_lu.c
  src/crypto/x509/x509_obj.c
  src/crypto/x509/x509_req.c
  src/crypto/x509/x509_set.c
  src/crypto/x509/x509_trs.c
  src/crypto/x509/x509_txt.c
  src/crypto/x509/x509_v3.c
  src/crypto/x509/x509_vfy.c
  src/crypto/x509/x509_vpm.c
  src/crypto/x509/x509cset.c
  src/crypto/x509/x509name.c
  src/crypto/x509/x509rset.c
  src/crypto/x509/x509spki.c
  src/crypto/x509/x_algor.c
  src/crypto/x509/x_all.c
  src/crypto/x509/x_attrib.c
  src/crypto/x509/x_crl.c
  src/crypto/x509/x_exten.c
  src/crypto/x509/x_info.c
  src/crypto/x509/x_name.c
  src/crypto/x509/x_pkey.c
  src/crypto/x509/x_pubkey.c
  src/crypto/x509/x_req.c
  src/crypto/x509/x_sig.c
  src/crypto/x509/x_spki.c
  src/crypto/x509/x_val.c
  src/crypto/x509/x_x509.c
  src/crypto/x509/x_x509a.c
  src/crypto/x509v3/pcy_cache.c
  src/crypto/x509v3/pcy_data.c
  src/crypto/x509v3/pcy_lib.c
  src/crypto/x509v3/pcy_map.c
  src/crypto/x509v3/pcy_node.c
  src/crypto/x509v3/pcy_tree.c
  src/crypto/x509v3/v3_akey.c
  src/crypto/x509v3/v3_akeya.c
  src/crypto/x509v3/v3_alt.c
  src/crypto/x509v3/v3_bcons.c
  src/crypto/x509v3/v3_bitst.c
  src/crypto/x509v3/v3_conf.c
  src/crypto/x509v3/v3_cpols.c
  src/crypto/x509v3/v3_crld.c
  src/crypto/x509v3/v3_enum.c
  src/crypto/x509v3/v3_extku.c
  src/crypto/x509v3/v3_genn.c
  src/crypto/x509v3/v3_ia5.c
  src/crypto/x509v3/v3_info.c
  src/crypto/x509v3/v3_int.c
  src/crypto/x509v3/v3_lib.c
  src/crypto/x509v3/v3_ncons.c
  src/crypto/x509v3/v3_ocsp.c
  src/crypto/x509v3/v3_pci.c
  src/crypto/x509v3/v3_pcia.c
  src/crypto/x509v3/v3_pcons.c
  src/crypto/x509v3/v3_pmaps.c
  src/crypto/x509v3/v3_prn.c
  src/crypto/x509v3/v3_purp.c
  src/crypto/x509v3/v3_skey.c
  src/crypto/x509v3/v3_utl.c
)

add_library(
  ssl

  src/ssl/bio_ssl.cc
  src/ssl/d1_both.cc
  src/ssl/d1_lib.cc
  src/ssl/d1_pkt.cc
  src/ssl/d1_srtp.cc
  src/ssl/dtls_method.cc
  src/ssl/dtls_record.cc
  src/ssl/encrypted_client_hello.cc
  src/ssl/extensions.cc
  src/ssl/handoff.cc
  src/ssl/handshake.cc
  src/ssl/handshake_client.cc
  src/ssl/handshake_server.cc
  src/ssl/s3_both.cc
  src/ssl/s3_lib.cc
  src/ssl/s3_pkt.cc
  src/ssl/ssl_aead_ctx.cc
  src/ssl/ssl_asn1.cc
  src/ssl/ssl_buffer.cc
  src/ssl/ssl_cert.cc
  src/ssl/ssl_cipher.cc
  src/ssl/ssl_file.cc
  src/ssl/ssl_key_share.cc
  src/ssl/ssl_lib.cc
  src/ssl/ssl_privkey.cc
  src/ssl/ssl_session.cc
  src/ssl/ssl_stat.cc
  src/ssl/ssl_transcript.cc
  src/ssl/ssl_versions.cc
  src/ssl/ssl_x509.cc
  src/ssl/t1_enc.cc
  src/ssl/tls13_both.cc
  src/ssl/tls13_client.cc
  src/ssl/tls13_enc.cc
  src/ssl/tls13_server.cc
  src/ssl/tls_method.cc
  src/ssl/tls_record.cc
)

add_executable(
  bssl

  src/tool/args.cc
  src/tool/ciphers.cc
  src/tool/client.cc
  src/tool/const.cc
  src/tool/digest.cc
  src/tool/fd.cc
  src/tool/file.cc
  src/tool/generate_ech.cc
  src/tool/generate_ed25519.cc
  src/tool/genrsa.cc
  src/tool/pkcs12.cc
  src/tool/rand.cc
  src/tool/server.cc
  src/tool/sign.cc
  src/tool/speed.cc
  src/tool/tool.cc
  src/tool/transport_common.cc
)

target_link_libraries(bssl ssl crypto)

if(NOT WIN32 AND NOT ANDROID)
  target_link_libraries(crypto pthread)
endif()

if(WIN32)
  target_link_libraries(bssl ws2_32)
endif()
<|MERGE_RESOLUTION|>--- conflicted
+++ resolved
@@ -38,41 +38,6 @@
   add_definitions("-D_STL_EXTRA_DISABLED_WARNINGS=4774 4987")
 endif()
 
-<<<<<<< HEAD
-=======
-if(CMAKE_COMPILER_IS_GNUCXX)
-  set(CMAKE_C_FLAGS "${CMAKE_C_FLAGS} -std=c11")
-endif()
-
-# pthread_rwlock_t on Linux requires a feature flag. However, it should not be
-# set on Apple platforms, where it instead disables APIs we use. See compat(5)
-# and sys/cdefs.h.
-if(NOT WIN32 AND NOT APPLE)
-  set(CMAKE_C_FLAGS "${CMAKE_C_FLAGS} -D_XOPEN_SOURCE=700")
-endif()
-
-if(FUZZ)
-  if(NOT CLANG)
-    message(FATAL_ERROR "You need to build with Clang for fuzzing to work")
-  endif()
-
-  if(CMAKE_C_COMPILER_VERSION VERSION_LESS "6.0.0")
-    message(FATAL_ERROR "You need Clang ≥ 6.0.0")
-  endif()
-
-  add_definitions(-DBORINGSSL_UNSAFE_DETERMINISTIC_MODE)
-  set(RUNNER_ARGS "-deterministic")
-
-  if(NOT NO_FUZZER_MODE)
-    add_definitions(-DBORINGSSL_UNSAFE_FUZZER_MODE)
-    set(RUNNER_ARGS ${RUNNER_ARGS} "-fuzzer" "-shim-config" "fuzzer_mode.json")
-  endif()
-
-  set(CMAKE_C_FLAGS "${CMAKE_C_FLAGS} -fsanitize=address,fuzzer-no-link -fsanitize-coverage=edge,indirect-calls")
-  set(CMAKE_CXX_FLAGS "${CMAKE_CXX_FLAGS} -fsanitize=address,fuzzer-no-link -fsanitize-coverage=edge,indirect-calls")
-endif()
-
->>>>>>> 1e15682f
 add_definitions(-DBORINGSSL_IMPLEMENTATION)
 
 # CMake's iOS support uses Apple's multiple-architecture toolchain. It takes an
@@ -455,6 +420,7 @@
   src/crypto/cipher_extra/tls_cbc.c
   src/crypto/cmac/cmac.c
   src/crypto/conf/conf.c
+  src/crypto/cpu-aarch64-apple.c
   src/crypto/cpu-aarch64-fuchsia.c
   src/crypto/cpu-aarch64-linux.c
   src/crypto/cpu-aarch64-win.c
