<<<<<<< HEAD
# Copyright (c) 2019 The Chromium Authors. All rights reserved.
# Use of this source code is governed by a BSD-style license that can be
# found in the LICENSE file.
=======
cmake_minimum_required(VERSION 3.5)
>>>>>>> 3a667d10

# This file is created by generate_build_files.py. Do not edit manually.

cmake_minimum_required(VERSION 3.0)

project(BoringSSL LANGUAGES C CXX)

if(CMAKE_CXX_COMPILER_ID MATCHES "Clang")
  set(CLANG 1)
endif()

if(CMAKE_COMPILER_IS_GNUCXX OR CLANG)
<<<<<<< HEAD
  set(CMAKE_CXX_FLAGS "${CMAKE_CXX_FLAGS} -std=c++11 -fvisibility=hidden -fno-common -fno-exceptions -fno-rtti")
  if(APPLE)
    set(CMAKE_CXX_FLAGS "${CMAKE_CXX_FLAGS} -stdlib=libc++")
=======
  # Note clang-cl is odd and sets both CLANG and MSVC. We base our configuration
  # primarily on our normal Clang one.
  set(C_CXX_FLAGS "-Werror -Wformat=2 -Wsign-compare -Wmissing-field-initializers -Wwrite-strings -Wvla -Wshadow")
  if(MSVC)
    # clang-cl sets different default warnings than clang. It also treats -Wall
    # as -Weverything, to match MSVC. Instead -W3 is the alias for -Wall.
    # See http://llvm.org/viewvc/llvm-project?view=revision&revision=319116
    set(C_CXX_FLAGS "${C_CXX_FLAGS} -W3 -Wno-unused-parameter -fmsc-version=1900")
    # googletest suppresses warning C4996 via a pragma, but clang-cl does not
    # honor it. Suppress it here to compensate. See https://crbug.com/772117.
    set(C_CXX_FLAGS "${C_CXX_FLAGS} -Wno-deprecated-declarations")
  else()
    if(EMSCRIPTEN)
      # emscripten's emcc/clang does not accept the "-ggdb" flag.
      set(C_CXX_FLAGS "${C_CXX_FLAGS} -g")
    else()
      set(C_CXX_FLAGS "${C_CXX_FLAGS} -ggdb")
    endif()

    set(C_CXX_FLAGS "${C_CXX_FLAGS} -Wall -fvisibility=hidden -fno-common")
>>>>>>> 3a667d10
  endif()

  set(CMAKE_C_FLAGS "${CMAKE_C_FLAGS} -fvisibility=hidden -fno-common")
  if((CMAKE_C_COMPILER_VERSION VERSION_GREATER "4.8.99") OR CLANG)
    set(CMAKE_C_FLAGS "${CMAKE_C_FLAGS} -std=c11")
  else()
<<<<<<< HEAD
    set(CMAKE_C_FLAGS "${CMAKE_C_FLAGS} -std=c99")
  endif()
endif()

# pthread_rwlock_t requires a feature flag.
if(NOT WIN32)
  set(CMAKE_C_FLAGS "${CMAKE_C_FLAGS} -D_XOPEN_SOURCE=700")
=======
    # GCC (at least 4.8.4) has a bug where it'll find unreachable free() calls
    # and declare that the code is trying to free a stack pointer.
    set(C_CXX_FLAGS "${C_CXX_FLAGS} -Wno-free-nonheap-object")
  endif()

  if(CLANG OR NOT "7.0.0" VERSION_GREATER CMAKE_C_COMPILER_VERSION)
    set(C_CXX_FLAGS "${C_CXX_FLAGS} -Wimplicit-fallthrough")
  endif()

  set(CMAKE_C_FLAGS "${CMAKE_C_FLAGS} ${C_CXX_FLAGS} -Wmissing-prototypes -Wold-style-definition -Wstrict-prototypes")
  set(CMAKE_CXX_FLAGS "${CMAKE_CXX_FLAGS} ${C_CXX_FLAGS} -Wmissing-declarations")

  if(NOT MSVC)
    set(CMAKE_CXX_FLAGS "${CMAKE_CXX_FLAGS} -std=c++11")
    if(APPLE)
      set(CMAKE_CXX_FLAGS "${CMAKE_CXX_FLAGS} -stdlib=libc++")
    endif()
    if(NOT BORINGSSL_ALLOW_CXX_RUNTIME)
      set(CMAKE_CXX_FLAGS "${CMAKE_CXX_FLAGS} -fno-exceptions -fno-rtti")
    endif()
  endif()

  # In GCC, -Wmissing-declarations is the C++ spelling of -Wmissing-prototypes
  # and using the wrong one is an error. In Clang, -Wmissing-prototypes is the
  # spelling for both and -Wmissing-declarations is some other warning.
  #
  # https://gcc.gnu.org/onlinedocs/gcc-7.1.0/gcc/Warning-Options.html#Warning-Options
  # https://clang.llvm.org/docs/DiagnosticsReference.html#wmissing-prototypes
  # https://clang.llvm.org/docs/DiagnosticsReference.html#wmissing-declarations
  if(CLANG)
    set(CMAKE_CXX_FLAGS "${CMAKE_CXX_FLAGS} -Wmissing-prototypes")
  endif()
elseif(MSVC)
  set(MSVC_DISABLED_WARNINGS_LIST
      "C4061" # enumerator 'identifier' in switch of enum 'enumeration' is not
              # explicitly handled by a case label
              # Disable this because it flags even when there is a default.
      "C4100" # 'exarg' : unreferenced formal parameter
      "C4127" # conditional expression is constant
      "C4200" # nonstandard extension used : zero-sized array in
              # struct/union.
      "C4204" # nonstandard extension used: non-constant aggregate initializer
      "C4221" # nonstandard extension used : 'identifier' : cannot be
              # initialized using address of automatic variable
      "C4242" # 'function' : conversion from 'int' to 'uint8_t',
              # possible loss of data
      "C4244" # 'function' : conversion from 'int' to 'uint8_t',
              # possible loss of data
      "C4267" # conversion from 'size_t' to 'int', possible loss of data
      "C4371" # layout of class may have changed from a previous version of the
              # compiler due to better packing of member '...'
      "C4388" # signed/unsigned mismatch
      "C4296" # '>=' : expression is always true
      "C4350" # behavior change: 'std::_Wrap_alloc...'
      "C4365" # '=' : conversion from 'size_t' to 'int',
              # signed/unsigned mismatch
      "C4389" # '!=' : signed/unsigned mismatch
      "C4464" # relative include path contains '..'
      "C4510" # 'argument' : default constructor could not be generated
      "C4512" # 'argument' : assignment operator could not be generated
      "C4514" # 'function': unreferenced inline function has been removed
      "C4548" # expression before comma has no effect; expected expression with
              # side-effect" caused by FD_* macros.
      "C4610" # struct 'argument' can never be instantiated - user defined
              # constructor required.
      "C4623" # default constructor was implicitly defined as deleted
      "C4625" # copy constructor could not be generated because a base class
              # copy constructor is inaccessible or deleted
      "C4626" # assignment operator could not be generated because a base class
              # assignment operator is inaccessible or deleted
      "C4628" # digraphs not supported with -Ze
      "C4668" # 'symbol' is not defined as a preprocessor macro, replacing with
              # '0' for 'directives'
              # Disable this because GTest uses it everywhere.
      "C4706" # assignment within conditional expression
      "C4710" # 'function': function not inlined
      "C4711" # function 'function' selected for inline expansion
      "C4800" # 'int' : forcing value to bool 'true' or 'false'
              # (performance warning)
      "C4820" # 'bytes' bytes padding added after construct 'member_name'
      "C5026" # move constructor was implicitly defined as deleted
      "C5027" # move assignment operator was implicitly defined as deleted
      "C5045" # Compiler will insert Spectre mitigation for memory load if
              # /Qspectre switch specified
      )
  set(MSVC_LEVEL4_WARNINGS_LIST
      # See https://connect.microsoft.com/VisualStudio/feedback/details/1217660/warning-c4265-when-using-functional-header
      "C4265" # class has virtual functions, but destructor is not virtual
      )
  string(REPLACE "C" " -wd" MSVC_DISABLED_WARNINGS_STR
                            ${MSVC_DISABLED_WARNINGS_LIST})
  string(REPLACE "C" " -w4" MSVC_LEVEL4_WARNINGS_STR
                            ${MSVC_LEVEL4_WARNINGS_LIST})
  set(CMAKE_C_FLAGS   "-utf-8 -Wall -WX ${MSVC_DISABLED_WARNINGS_STR} ${MSVC_LEVEL4_WARNINGS_STR}")
  set(CMAKE_CXX_FLAGS "-utf-8 -Wall -WX ${MSVC_DISABLED_WARNINGS_STR} ${MSVC_LEVEL4_WARNINGS_STR}")
>>>>>>> 3a667d10
endif()

if(WIN32)
  add_definitions(-D_HAS_EXCEPTIONS=0)
  add_definitions(-DWIN32_LEAN_AND_MEAN)
  add_definitions(-DNOMINMAX)
  # Allow use of fopen.
  add_definitions(-D_CRT_SECURE_NO_WARNINGS)
  # VS 2017 and higher supports STL-only warning suppressions.
  # A bug in CMake < 3.13.0 may cause the space in this value to
  # cause issues when building with NASM. In that case, update CMake.
  add_definitions("-D_STL_EXTRA_DISABLED_WARNINGS=4774 4987")
endif()

<<<<<<< HEAD
add_definitions(-DBORINGSSL_IMPLEMENTATION)

=======
if(CMAKE_COMPILER_IS_GNUCXX)
  set(CMAKE_C_FLAGS "${CMAKE_C_FLAGS} -std=c11")
endif()

# pthread_rwlock_t requires a feature flag.
if(NOT WIN32)
  set(CMAKE_C_FLAGS "${CMAKE_C_FLAGS} -D_XOPEN_SOURCE=700")
endif()

if(FUZZ)
  if(NOT CLANG)
    message(FATAL_ERROR "You need to build with Clang for fuzzing to work")
  endif()

  if(CMAKE_C_COMPILER_VERSION VERSION_LESS "6.0.0")
    message(FATAL_ERROR "You need Clang ≥ 6.0.0")
  endif()

  add_definitions(-DBORINGSSL_UNSAFE_DETERMINISTIC_MODE)
  set(RUNNER_ARGS "-deterministic")

  if(NOT NO_FUZZER_MODE)
    add_definitions(-DBORINGSSL_UNSAFE_FUZZER_MODE)
    set(RUNNER_ARGS ${RUNNER_ARGS} "-fuzzer" "-shim-config" "fuzzer_mode.json")
  endif()

  set(CMAKE_C_FLAGS "${CMAKE_C_FLAGS} -fsanitize=address,fuzzer-no-link -fsanitize-coverage=edge,indirect-calls")
  set(CMAKE_CXX_FLAGS "${CMAKE_CXX_FLAGS} -fsanitize=address,fuzzer-no-link -fsanitize-coverage=edge,indirect-calls")
endif()

add_definitions(-DBORINGSSL_IMPLEMENTATION)

if(BUILD_SHARED_LIBS)
  add_definitions(-DBORINGSSL_SHARED_LIBRARY)
  # Enable position-independent code globally. This is needed because
  # some library targets are OBJECT libraries.
  set(CMAKE_POSITION_INDEPENDENT_CODE TRUE)
endif()

if(MSAN)
  if(NOT CLANG)
    message(FATAL_ERROR "Cannot enable MSAN unless using Clang")
  endif()

  if(ASAN)
    message(FATAL_ERROR "ASAN and MSAN are mutually exclusive")
  endif()

  set(CMAKE_C_FLAGS "${CMAKE_C_FLAGS} -fsanitize=memory -fsanitize-memory-track-origins -fno-omit-frame-pointer")
  set(CMAKE_CXX_FLAGS "${CMAKE_CXX_FLAGS} -fsanitize=memory -fsanitize-memory-track-origins -fno-omit-frame-pointer")
  set(CMAKE_ASM_FLAGS "${CMAKE_ASM_FLAGS} -fsanitize=memory -fsanitize-memory-track-origins -fno-omit-frame-pointer")
endif()

if(ASAN)
  if(NOT CLANG)
    message(FATAL_ERROR "Cannot enable ASAN unless using Clang")
  endif()

  set(CMAKE_C_FLAGS "${CMAKE_C_FLAGS} -fsanitize=address -fsanitize-address-use-after-scope -fno-omit-frame-pointer")
  set(CMAKE_CXX_FLAGS "${CMAKE_CXX_FLAGS} -fsanitize=address -fsanitize-address-use-after-scope -fno-omit-frame-pointer")
endif()

if(CFI)
  if(NOT CLANG)
    message(FATAL_ERROR "Cannot enable CFI unless using Clang")
  endif()

  set(CMAKE_C_FLAGS "${CMAKE_C_FLAGS} -fsanitize=cfi -fno-sanitize-trap=cfi -flto=thin")
  set(CMAKE_CXX_FLAGS "${CMAKE_CXX_FLAGS} -fsanitize=cfi -fno-sanitize-trap=cfi -flto=thin")
  # We use Chromium's copy of clang, which requires -fuse-ld=lld if building
  # with -flto. That, in turn, can't handle -ggdb.
  set(CMAKE_EXE_LINKER_FLAGS "${CMAKE_EXE_LINKER_FLAGS} -fuse-ld=lld")
  string(REPLACE "-ggdb" "-g" CMAKE_C_FLAGS "${CMAKE_C_FLAGS}")
  string(REPLACE "-ggdb" "-g" CMAKE_CXX_FLAGS "${CMAKE_CXX_FLAGS}")
  # -flto causes object files to contain LLVM bitcode. Mixing those with
  # assembly output in the same static library breaks the linker.
  set(OPENSSL_NO_ASM "1")
endif()

if(TSAN)
  if(NOT CLANG)
    message(FATAL_ERROR "Cannot enable TSAN unless using Clang")
  endif()

  set(CMAKE_C_FLAGS "${CMAKE_C_FLAGS} -fsanitize=thread")
  set(CMAKE_CXX_FLAGS "${CMAKE_CXX_FLAGS} -fsanitize=thread")
  set(CMAKE_EXE_LINKER_FLAGS "${CMAKE_EXE_LINKER_FLAGS} -fsanitize=thread")
endif()

if(UBSAN)
  if(NOT CLANG)
    message(FATAL_ERROR "Cannot enable UBSAN unless using Clang")
  endif()

  set(CMAKE_C_FLAGS "${CMAKE_C_FLAGS} -fsanitize=undefined")
  set(CMAKE_CXX_FLAGS "${CMAKE_CXX_FLAGS} -fsanitize=undefined")
  set(CMAKE_EXE_LINKER_FLAGS "${CMAKE_EXE_LINKER_FLAGS} -fsanitize=undefined")

  if(NOT UBSAN_RECOVER)
    set(CMAKE_C_FLAGS "${CMAKE_C_FLAGS} -fno-sanitize-recover=undefined")
    set(CMAKE_CXX_FLAGS "${CMAKE_CXX_FLAGS} -fno-sanitize-recover=undefined")
    set(CMAKE_EXE_LINKER_FLAGS "${CMAKE_EXE_LINKER_FLAGS} -fno-sanitize-recover=undefined")
  endif()
endif()

if(GCOV)
  set(CMAKE_C_FLAGS "${CMAKE_C_FLAGS} -fprofile-arcs -ftest-coverage")
  set(CMAKE_CXX_FLAGS "${CMAKE_CXX_FLAGS} -fprofile-arcs -ftest-coverage")
endif()

if(FIPS)
  add_definitions(-DBORINGSSL_FIPS)
  if(FIPS_BREAK_TEST)
    add_definitions("-DBORINGSSL_FIPS_BREAK_${FIPS_BREAK_TEST}=1")
  endif()
  # The FIPS integrity check does not work for ASan and MSan builds.
  if(NOT ASAN AND NOT MSAN)
    if(BUILD_SHARED_LIBS)
      set(FIPS_SHARED "1")
    else()
      set(FIPS_DELOCATE "1")
    endif()
  endif()
  if(FIPS_SHARED)
    # The Android CMake files set -ffunction-sections and -fdata-sections,
    # which is incompatible with FIPS_SHARED.
    set(CMAKE_C_FLAGS
        "${CMAKE_C_FLAGS} -fno-function-sections -fno-data-sections")
    set(CMAKE_CXX_FLAGS
        "${CMAKE_CXX_FLAGS} -fno-function-sections -fno-data-sections")
  endif()
endif()

if(OPENSSL_SMALL)
  add_definitions(-DOPENSSL_SMALL)
endif()

if(CONSTANT_TIME_VALIDATION)
  add_definitions(-DBORINGSSL_CONSTANT_TIME_VALIDATION)
  # Asserts will often test secret data.
  add_definitions(-DNDEBUG)
endif()

function(go_executable dest package)
  set(godeps "${CMAKE_SOURCE_DIR}/util/godeps.go")
  if(CMAKE_VERSION VERSION_LESS "3.7" OR NOT CMAKE_GENERATOR STREQUAL "Ninja")
    # The DEPFILE parameter to add_custom_command is new as of CMake 3.7 and
    # only works with Ninja. Query the sources at configure time. Additionally,
    # everything depends on go.mod. That affects what external packages to use.
    execute_process(COMMAND ${GO_EXECUTABLE} run ${godeps} -format cmake
                            -pkg ${package}
                    WORKING_DIRECTORY ${CMAKE_CURRENT_SOURCE_DIR}
                    OUTPUT_VARIABLE sources
                    RESULT_VARIABLE godeps_result)
    add_custom_command(OUTPUT ${dest}
                       COMMAND ${GO_EXECUTABLE} build
                               -o ${CMAKE_CURRENT_BINARY_DIR}/${dest} ${package}
                       WORKING_DIRECTORY ${CMAKE_CURRENT_SOURCE_DIR}
                       DEPENDS ${sources} ${CMAKE_SOURCE_DIR}/go.mod)
  else()
    # Ninja expects the target in the depfile to match the output. This is a
    # relative path from the build directory.
    string(LENGTH "${CMAKE_BINARY_DIR}" root_dir_length)
    math(EXPR root_dir_length "${root_dir_length} + 1")
    string(SUBSTRING "${CMAKE_CURRENT_BINARY_DIR}" ${root_dir_length} -1 target)
    set(target "${target}/${dest}")

    set(depfile "${CMAKE_CURRENT_BINARY_DIR}/${dest}.d")
    add_custom_command(OUTPUT ${dest}
                       COMMAND ${GO_EXECUTABLE} build
                               -o ${CMAKE_CURRENT_BINARY_DIR}/${dest} ${package}
                       COMMAND ${GO_EXECUTABLE} run ${godeps} -format depfile
                               -target ${target} -pkg ${package} -out ${depfile}
                       WORKING_DIRECTORY ${CMAKE_CURRENT_SOURCE_DIR}
                       DEPENDS ${godeps} ${CMAKE_SOURCE_DIR}/go.mod
                       DEPFILE ${depfile})
  endif()
endfunction()

>>>>>>> 3a667d10
# CMake's iOS support uses Apple's multiple-architecture toolchain. It takes an
# architecture list from CMAKE_OSX_ARCHITECTURES, leaves CMAKE_SYSTEM_PROCESSOR
# alone, and expects all architecture-specific logic to be conditioned within
# the source files rather than the build. This does not work for our assembly
# files, so we fix CMAKE_SYSTEM_PROCESSOR and only support single-architecture
# builds.
if(NOT OPENSSL_NO_ASM AND CMAKE_OSX_ARCHITECTURES)
  list(LENGTH CMAKE_OSX_ARCHITECTURES NUM_ARCHES)
  if(NOT NUM_ARCHES EQUAL 1)
    message(FATAL_ERROR "Universal binaries not supported.")
  endif()
  list(GET CMAKE_OSX_ARCHITECTURES 0 CMAKE_SYSTEM_PROCESSOR)
endif()

if(OPENSSL_NO_ASM)
  add_definitions(-DOPENSSL_NO_ASM)
  set(ARCH "generic")
elseif(CMAKE_SYSTEM_PROCESSOR STREQUAL "x86_64")
  set(ARCH "x86_64")
elseif(CMAKE_SYSTEM_PROCESSOR STREQUAL "amd64")
  set(ARCH "x86_64")
elseif(CMAKE_SYSTEM_PROCESSOR STREQUAL "AMD64")
  # cmake reports AMD64 on Windows, but we might be building for 32-bit.
  if(CMAKE_SIZEOF_VOID_P EQUAL 8)
    set(ARCH "x86_64")
  else()
    set(ARCH "x86")
  endif()
elseif(CMAKE_SYSTEM_PROCESSOR STREQUAL "x86")
  set(ARCH "x86")
elseif(CMAKE_SYSTEM_PROCESSOR STREQUAL "i386")
  set(ARCH "x86")
elseif(CMAKE_SYSTEM_PROCESSOR STREQUAL "i686")
  set(ARCH "x86")
elseif(CMAKE_SYSTEM_PROCESSOR STREQUAL "aarch64")
  set(ARCH "aarch64")
elseif(CMAKE_SYSTEM_PROCESSOR STREQUAL "ARM64")
  set(ARCH "aarch64")
elseif(CMAKE_SYSTEM_PROCESSOR STREQUAL "arm64")
  set(ARCH "aarch64")
# Apple A12 Bionic chipset which is added in iPhone XS/XS Max/XR uses arm64e architecture.
elseif(CMAKE_SYSTEM_PROCESSOR STREQUAL "arm64e")
  set(ARCH "aarch64")
elseif(CMAKE_SYSTEM_PROCESSOR MATCHES "^arm*")
  set(ARCH "arm")
elseif(CMAKE_SYSTEM_PROCESSOR STREQUAL "mips")
  # Just to avoid the “unknown processor” error.
  set(ARCH "generic")
elseif(CMAKE_SYSTEM_PROCESSOR STREQUAL "ppc64le")
  set(ARCH "ppc64le")
else()
  message(FATAL_ERROR "Unknown processor:" ${CMAKE_SYSTEM_PROCESSOR})
endif()

<<<<<<< HEAD
if(NOT OPENSSL_NO_ASM)
  if(UNIX)
    enable_language(ASM)

    # Clang's integerated assembler does not support debug symbols.
    if(NOT CMAKE_ASM_COMPILER_ID MATCHES "Clang")
      set(CMAKE_ASM_FLAGS "${CMAKE_ASM_FLAGS} -Wa,-g")
    endif()

    # CMake does not add -isysroot and -arch flags to assembly.
    if(APPLE)
      if(CMAKE_OSX_SYSROOT)
        set(CMAKE_ASM_FLAGS "${CMAKE_ASM_FLAGS} -isysroot \"${CMAKE_OSX_SYSROOT}\"")
      endif()
      foreach(arch ${CMAKE_OSX_ARCHITECTURES})
        set(CMAKE_ASM_FLAGS "${CMAKE_ASM_FLAGS} -arch ${arch}")
      endforeach()
    endif()
  else()
    set(CMAKE_ASM_NASM_FLAGS "${CMAKE_ASM_NASM_FLAGS} -gcv8")
    enable_language(ASM_NASM)
=======
if(ANDROID AND NOT ANDROID_NDK_REVISION AND ARCH STREQUAL "arm")
  # The third-party Android-NDK CMake files somehow fail to set the -march flag
  # for assembly files. Without this flag, the compiler believes that it's
  # building for ARMv5.
  set(CMAKE_ASM_FLAGS "-march=${CMAKE_SYSTEM_PROCESSOR} ${CMAKE_ASM_FLAGS}")
endif()

if(USE_CUSTOM_LIBCXX)
  if(NOT CLANG)
    message(FATAL_ERROR "USE_CUSTOM_LIBCXX only supported with Clang")
  endif()

  # CMAKE_CXX_FLAGS ends up in the linker flags as well, so use
  # add_compile_options. There does not appear to be a way to set
  # language-specific compile-only flags.
  add_compile_options("-nostdinc++")
  set(CMAKE_CXX_LINK_FLAGS "${CMAKE_CXX_LINK_FLAGS} -nostdlib++")
  include_directories(
    SYSTEM
    util/bot/libcxx-config
    util/bot/libcxx/include
    util/bot/libcxxabi/include
  )

  # This is patterned after buildtools/third_party/libc++/BUILD.gn and
  # buildtools/third_party/libc++abi/BUILD.gn in Chromium.

  file(GLOB LIBCXX_SOURCES "util/bot/libcxx/src/*.cpp")
  file(GLOB LIBCXXABI_SOURCES "util/bot/libcxxabi/src/*.cpp")

  # This file is meant for exception-less builds.
  list(REMOVE_ITEM LIBCXXABI_SOURCES "trunk/src/cxa_noexception.cpp")
  # libc++ also defines new and delete.
  list(REMOVE_ITEM LIBCXXABI_SOURCES "trunk/src/stdlib_new_delete.cpp")
  if(TSAN)
    # ThreadSanitizer tries to intercept these symbols. Skip them to avoid
    # symbol conflicts.
    list(REMOVE_ITEM LIBCXXABI_SOURCES "trunk/src/cxa_guard.cpp")
  endif()

  add_library(libcxxabi ${LIBCXXABI_SOURCES})
  target_compile_definitions(
    libcxxabi PRIVATE
    -D_LIBCPP_ENABLE_CXX17_REMOVED_UNEXPECTED_FUNCTIONS
  )
  set_target_properties(libcxxabi PROPERTIES COMPILE_FLAGS "-Wno-missing-prototypes -Wno-implicit-fallthrough")
  # libc++abi depends on libc++ internal headers.
  set_property(TARGET libcxxabi APPEND PROPERTY INCLUDE_DIRECTORIES "${CMAKE_SOURCE_DIR}/util/bot/libcxx/src")

  add_library(libcxx ${LIBCXX_SOURCES})
  if(ASAN OR MSAN OR TSAN)
    # Sanitizers try to intercept new and delete.
    target_compile_definitions(
      libcxx PRIVATE
      -D_LIBCPP_DISABLE_NEW_DELETE_DEFINITIONS
    )
>>>>>>> 3a667d10
  endif()
endif()

if(BUILD_SHARED_LIBS)
  add_definitions(-DBORINGSSL_SHARED_LIBRARY)
  # Enable position-independent code globally. This is needed because
  # some library targets are OBJECT libraries.
  set(CMAKE_POSITION_INDEPENDENT_CODE TRUE)
endif()

include_directories(src/include)

set(
  CRYPTO_ios_aarch64_SOURCES

  ios-aarch64/crypto/chacha/chacha-armv8.S
  ios-aarch64/crypto/fipsmodule/aesv8-armx64.S
  ios-aarch64/crypto/fipsmodule/armv8-mont.S
  ios-aarch64/crypto/fipsmodule/ghash-neon-armv8.S
  ios-aarch64/crypto/fipsmodule/ghashv8-armx64.S
  ios-aarch64/crypto/fipsmodule/sha1-armv8.S
  ios-aarch64/crypto/fipsmodule/sha256-armv8.S
  ios-aarch64/crypto/fipsmodule/sha512-armv8.S
  ios-aarch64/crypto/fipsmodule/vpaes-armv8.S
  ios-aarch64/crypto/test/trampoline-armv8.S
)

set(
  CRYPTO_ios_arm_SOURCES

  ios-arm/crypto/chacha/chacha-armv4.S
  ios-arm/crypto/fipsmodule/aesv8-armx32.S
  ios-arm/crypto/fipsmodule/armv4-mont.S
  ios-arm/crypto/fipsmodule/bsaes-armv7.S
  ios-arm/crypto/fipsmodule/ghash-armv4.S
  ios-arm/crypto/fipsmodule/ghashv8-armx32.S
  ios-arm/crypto/fipsmodule/sha1-armv4-large.S
  ios-arm/crypto/fipsmodule/sha256-armv4.S
  ios-arm/crypto/fipsmodule/sha512-armv4.S
  ios-arm/crypto/fipsmodule/vpaes-armv7.S
  ios-arm/crypto/test/trampoline-armv4.S
)

set(
  CRYPTO_linux_aarch64_SOURCES

  linux-aarch64/crypto/chacha/chacha-armv8.S
  linux-aarch64/crypto/fipsmodule/aesv8-armx64.S
  linux-aarch64/crypto/fipsmodule/armv8-mont.S
  linux-aarch64/crypto/fipsmodule/ghash-neon-armv8.S
  linux-aarch64/crypto/fipsmodule/ghashv8-armx64.S
  linux-aarch64/crypto/fipsmodule/sha1-armv8.S
  linux-aarch64/crypto/fipsmodule/sha256-armv8.S
  linux-aarch64/crypto/fipsmodule/sha512-armv8.S
  linux-aarch64/crypto/fipsmodule/vpaes-armv8.S
  linux-aarch64/crypto/test/trampoline-armv8.S
)

set(
  CRYPTO_linux_arm_SOURCES

  linux-arm/crypto/chacha/chacha-armv4.S
  linux-arm/crypto/fipsmodule/aesv8-armx32.S
  linux-arm/crypto/fipsmodule/armv4-mont.S
  linux-arm/crypto/fipsmodule/bsaes-armv7.S
  linux-arm/crypto/fipsmodule/ghash-armv4.S
  linux-arm/crypto/fipsmodule/ghashv8-armx32.S
  linux-arm/crypto/fipsmodule/sha1-armv4-large.S
  linux-arm/crypto/fipsmodule/sha256-armv4.S
  linux-arm/crypto/fipsmodule/sha512-armv4.S
  linux-arm/crypto/fipsmodule/vpaes-armv7.S
  linux-arm/crypto/test/trampoline-armv4.S
  src/crypto/curve25519/asm/x25519-asm-arm.S
  src/crypto/poly1305/poly1305_arm_asm.S
)

set(
  CRYPTO_linux_ppc64le_SOURCES

  linux-ppc64le/crypto/fipsmodule/aesp8-ppc.S
  linux-ppc64le/crypto/fipsmodule/ghashp8-ppc.S
  linux-ppc64le/crypto/test/trampoline-ppc.S
)

set(
  CRYPTO_linux_x86_SOURCES

  linux-x86/crypto/chacha/chacha-x86.S
  linux-x86/crypto/fipsmodule/aesni-x86.S
  linux-x86/crypto/fipsmodule/bn-586.S
  linux-x86/crypto/fipsmodule/co-586.S
  linux-x86/crypto/fipsmodule/ghash-ssse3-x86.S
  linux-x86/crypto/fipsmodule/ghash-x86.S
  linux-x86/crypto/fipsmodule/md5-586.S
  linux-x86/crypto/fipsmodule/sha1-586.S
  linux-x86/crypto/fipsmodule/sha256-586.S
  linux-x86/crypto/fipsmodule/sha512-586.S
  linux-x86/crypto/fipsmodule/vpaes-x86.S
  linux-x86/crypto/fipsmodule/x86-mont.S
  linux-x86/crypto/test/trampoline-x86.S
)

set(
  CRYPTO_linux_x86_64_SOURCES

  linux-x86_64/crypto/chacha/chacha-x86_64.S
  linux-x86_64/crypto/cipher_extra/aes128gcmsiv-x86_64.S
  linux-x86_64/crypto/cipher_extra/chacha20_poly1305_x86_64.S
  linux-x86_64/crypto/fipsmodule/aesni-gcm-x86_64.S
  linux-x86_64/crypto/fipsmodule/aesni-x86_64.S
  linux-x86_64/crypto/fipsmodule/ghash-ssse3-x86_64.S
  linux-x86_64/crypto/fipsmodule/ghash-x86_64.S
  linux-x86_64/crypto/fipsmodule/md5-x86_64.S
  linux-x86_64/crypto/fipsmodule/p256-x86_64-asm.S
  linux-x86_64/crypto/fipsmodule/p256_beeu-x86_64-asm.S
  linux-x86_64/crypto/fipsmodule/rdrand-x86_64.S
  linux-x86_64/crypto/fipsmodule/rsaz-avx2.S
  linux-x86_64/crypto/fipsmodule/sha1-x86_64.S
  linux-x86_64/crypto/fipsmodule/sha256-x86_64.S
  linux-x86_64/crypto/fipsmodule/sha512-x86_64.S
  linux-x86_64/crypto/fipsmodule/vpaes-x86_64.S
  linux-x86_64/crypto/fipsmodule/x86_64-mont.S
  linux-x86_64/crypto/fipsmodule/x86_64-mont5.S
  linux-x86_64/crypto/test/trampoline-x86_64.S
  src/crypto/hrss/asm/poly_rq_mul.S
)

set(
  CRYPTO_mac_x86_SOURCES

  mac-x86/crypto/chacha/chacha-x86.S
  mac-x86/crypto/fipsmodule/aesni-x86.S
  mac-x86/crypto/fipsmodule/bn-586.S
  mac-x86/crypto/fipsmodule/co-586.S
  mac-x86/crypto/fipsmodule/ghash-ssse3-x86.S
  mac-x86/crypto/fipsmodule/ghash-x86.S
  mac-x86/crypto/fipsmodule/md5-586.S
  mac-x86/crypto/fipsmodule/sha1-586.S
  mac-x86/crypto/fipsmodule/sha256-586.S
  mac-x86/crypto/fipsmodule/sha512-586.S
  mac-x86/crypto/fipsmodule/vpaes-x86.S
  mac-x86/crypto/fipsmodule/x86-mont.S
  mac-x86/crypto/test/trampoline-x86.S
)

set(
  CRYPTO_mac_x86_64_SOURCES

  mac-x86_64/crypto/chacha/chacha-x86_64.S
  mac-x86_64/crypto/cipher_extra/aes128gcmsiv-x86_64.S
  mac-x86_64/crypto/cipher_extra/chacha20_poly1305_x86_64.S
  mac-x86_64/crypto/fipsmodule/aesni-gcm-x86_64.S
  mac-x86_64/crypto/fipsmodule/aesni-x86_64.S
  mac-x86_64/crypto/fipsmodule/ghash-ssse3-x86_64.S
  mac-x86_64/crypto/fipsmodule/ghash-x86_64.S
  mac-x86_64/crypto/fipsmodule/md5-x86_64.S
  mac-x86_64/crypto/fipsmodule/p256-x86_64-asm.S
  mac-x86_64/crypto/fipsmodule/p256_beeu-x86_64-asm.S
  mac-x86_64/crypto/fipsmodule/rdrand-x86_64.S
  mac-x86_64/crypto/fipsmodule/rsaz-avx2.S
  mac-x86_64/crypto/fipsmodule/sha1-x86_64.S
  mac-x86_64/crypto/fipsmodule/sha256-x86_64.S
  mac-x86_64/crypto/fipsmodule/sha512-x86_64.S
  mac-x86_64/crypto/fipsmodule/vpaes-x86_64.S
  mac-x86_64/crypto/fipsmodule/x86_64-mont.S
  mac-x86_64/crypto/fipsmodule/x86_64-mont5.S
  mac-x86_64/crypto/test/trampoline-x86_64.S
)

set(
  CRYPTO_win_x86_SOURCES

  win-x86/crypto/chacha/chacha-x86.asm
  win-x86/crypto/fipsmodule/aesni-x86.asm
  win-x86/crypto/fipsmodule/bn-586.asm
  win-x86/crypto/fipsmodule/co-586.asm
  win-x86/crypto/fipsmodule/ghash-ssse3-x86.asm
  win-x86/crypto/fipsmodule/ghash-x86.asm
  win-x86/crypto/fipsmodule/md5-586.asm
  win-x86/crypto/fipsmodule/sha1-586.asm
  win-x86/crypto/fipsmodule/sha256-586.asm
  win-x86/crypto/fipsmodule/sha512-586.asm
  win-x86/crypto/fipsmodule/vpaes-x86.asm
  win-x86/crypto/fipsmodule/x86-mont.asm
  win-x86/crypto/test/trampoline-x86.asm
)

set(
  CRYPTO_win_x86_64_SOURCES

  win-x86_64/crypto/chacha/chacha-x86_64.asm
  win-x86_64/crypto/cipher_extra/aes128gcmsiv-x86_64.asm
  win-x86_64/crypto/cipher_extra/chacha20_poly1305_x86_64.asm
  win-x86_64/crypto/fipsmodule/aesni-gcm-x86_64.asm
  win-x86_64/crypto/fipsmodule/aesni-x86_64.asm
  win-x86_64/crypto/fipsmodule/ghash-ssse3-x86_64.asm
  win-x86_64/crypto/fipsmodule/ghash-x86_64.asm
  win-x86_64/crypto/fipsmodule/md5-x86_64.asm
  win-x86_64/crypto/fipsmodule/p256-x86_64-asm.asm
  win-x86_64/crypto/fipsmodule/p256_beeu-x86_64-asm.asm
  win-x86_64/crypto/fipsmodule/rdrand-x86_64.asm
  win-x86_64/crypto/fipsmodule/rsaz-avx2.asm
  win-x86_64/crypto/fipsmodule/sha1-x86_64.asm
  win-x86_64/crypto/fipsmodule/sha256-x86_64.asm
  win-x86_64/crypto/fipsmodule/sha512-x86_64.asm
  win-x86_64/crypto/fipsmodule/vpaes-x86_64.asm
  win-x86_64/crypto/fipsmodule/x86_64-mont.asm
  win-x86_64/crypto/fipsmodule/x86_64-mont5.asm
  win-x86_64/crypto/test/trampoline-x86_64.asm
)

if(APPLE AND ${ARCH} STREQUAL "aarch64")
  set(CRYPTO_ARCH_SOURCES ${CRYPTO_ios_aarch64_SOURCES})
elseif(APPLE AND ${ARCH} STREQUAL "arm")
  set(CRYPTO_ARCH_SOURCES ${CRYPTO_ios_arm_SOURCES})
elseif(APPLE)
  set(CRYPTO_ARCH_SOURCES ${CRYPTO_mac_${ARCH}_SOURCES})
elseif(UNIX)
  set(CRYPTO_ARCH_SOURCES ${CRYPTO_linux_${ARCH}_SOURCES})
elseif(WIN32)
  set(CRYPTO_ARCH_SOURCES ${CRYPTO_win_${ARCH}_SOURCES})
endif()

add_library(
  crypto

  ${CRYPTO_ARCH_SOURCES}
  err_data.c
  src/crypto/asn1/a_bitstr.c
  src/crypto/asn1/a_bool.c
  src/crypto/asn1/a_d2i_fp.c
  src/crypto/asn1/a_dup.c
  src/crypto/asn1/a_enum.c
  src/crypto/asn1/a_gentm.c
  src/crypto/asn1/a_i2d_fp.c
  src/crypto/asn1/a_int.c
  src/crypto/asn1/a_mbstr.c
  src/crypto/asn1/a_object.c
  src/crypto/asn1/a_octet.c
  src/crypto/asn1/a_print.c
  src/crypto/asn1/a_strnid.c
  src/crypto/asn1/a_time.c
  src/crypto/asn1/a_type.c
  src/crypto/asn1/a_utctm.c
  src/crypto/asn1/a_utf8.c
  src/crypto/asn1/asn1_lib.c
  src/crypto/asn1/asn1_par.c
  src/crypto/asn1/asn_pack.c
  src/crypto/asn1/f_enum.c
  src/crypto/asn1/f_int.c
  src/crypto/asn1/f_string.c
  src/crypto/asn1/tasn_dec.c
  src/crypto/asn1/tasn_enc.c
  src/crypto/asn1/tasn_fre.c
  src/crypto/asn1/tasn_new.c
  src/crypto/asn1/tasn_typ.c
  src/crypto/asn1/tasn_utl.c
  src/crypto/asn1/time_support.c
  src/crypto/base64/base64.c
  src/crypto/bio/bio.c
  src/crypto/bio/bio_mem.c
  src/crypto/bio/connect.c
  src/crypto/bio/fd.c
  src/crypto/bio/file.c
  src/crypto/bio/hexdump.c
  src/crypto/bio/pair.c
  src/crypto/bio/printf.c
  src/crypto/bio/socket.c
  src/crypto/bio/socket_helper.c
  src/crypto/bn_extra/bn_asn1.c
  src/crypto/bn_extra/convert.c
  src/crypto/buf/buf.c
  src/crypto/bytestring/asn1_compat.c
  src/crypto/bytestring/ber.c
  src/crypto/bytestring/cbb.c
  src/crypto/bytestring/cbs.c
  src/crypto/bytestring/unicode.c
  src/crypto/chacha/chacha.c
  src/crypto/cipher_extra/cipher_extra.c
  src/crypto/cipher_extra/derive_key.c
  src/crypto/cipher_extra/e_aesccm.c
  src/crypto/cipher_extra/e_aesctrhmac.c
  src/crypto/cipher_extra/e_aesgcmsiv.c
  src/crypto/cipher_extra/e_chacha20poly1305.c
  src/crypto/cipher_extra/e_null.c
  src/crypto/cipher_extra/e_rc2.c
  src/crypto/cipher_extra/e_rc4.c
  src/crypto/cipher_extra/e_tls.c
  src/crypto/cipher_extra/tls_cbc.c
  src/crypto/cmac/cmac.c
  src/crypto/conf/conf.c
  src/crypto/cpu-aarch64-fuchsia.c
  src/crypto/cpu-aarch64-linux.c
  src/crypto/cpu-arm-linux.c
  src/crypto/cpu-arm.c
  src/crypto/cpu-intel.c
  src/crypto/cpu-ppc64le.c
  src/crypto/crypto.c
  src/crypto/curve25519/curve25519.c
  src/crypto/curve25519/spake25519.c
  src/crypto/dh/check.c
  src/crypto/dh/dh.c
  src/crypto/dh/dh_asn1.c
  src/crypto/dh/params.c
  src/crypto/digest_extra/digest_extra.c
  src/crypto/dsa/dsa.c
  src/crypto/dsa/dsa_asn1.c
  src/crypto/ec_extra/ec_asn1.c
  src/crypto/ec_extra/ec_derive.c
  src/crypto/ec_extra/hash_to_curve.c
  src/crypto/ecdh_extra/ecdh_extra.c
  src/crypto/ecdsa_extra/ecdsa_asn1.c
  src/crypto/engine/engine.c
  src/crypto/err/err.c
  src/crypto/evp/digestsign.c
  src/crypto/evp/evp.c
  src/crypto/evp/evp_asn1.c
  src/crypto/evp/evp_ctx.c
  src/crypto/evp/p_dsa_asn1.c
  src/crypto/evp/p_ec.c
  src/crypto/evp/p_ec_asn1.c
  src/crypto/evp/p_ed25519.c
  src/crypto/evp/p_ed25519_asn1.c
  src/crypto/evp/p_rsa.c
  src/crypto/evp/p_rsa_asn1.c
  src/crypto/evp/p_x25519.c
  src/crypto/evp/p_x25519_asn1.c
  src/crypto/evp/pbkdf.c
  src/crypto/evp/print.c
  src/crypto/evp/scrypt.c
  src/crypto/evp/sign.c
  src/crypto/ex_data.c
  src/crypto/fipsmodule/bcm.c
  src/crypto/fipsmodule/fips_shared_support.c
  src/crypto/fipsmodule/is_fips.c
  src/crypto/hkdf/hkdf.c
  src/crypto/hpke/hpke.c
  src/crypto/hrss/hrss.c
  src/crypto/lhash/lhash.c
  src/crypto/mem.c
  src/crypto/obj/obj.c
  src/crypto/obj/obj_xref.c
  src/crypto/pem/pem_all.c
  src/crypto/pem/pem_info.c
  src/crypto/pem/pem_lib.c
  src/crypto/pem/pem_oth.c
  src/crypto/pem/pem_pk8.c
  src/crypto/pem/pem_pkey.c
  src/crypto/pem/pem_x509.c
  src/crypto/pem/pem_xaux.c
  src/crypto/pkcs7/pkcs7.c
  src/crypto/pkcs7/pkcs7_x509.c
  src/crypto/pkcs8/p5_pbev2.c
  src/crypto/pkcs8/pkcs8.c
  src/crypto/pkcs8/pkcs8_x509.c
  src/crypto/poly1305/poly1305.c
  src/crypto/poly1305/poly1305_arm.c
  src/crypto/poly1305/poly1305_vec.c
  src/crypto/pool/pool.c
  src/crypto/rand_extra/deterministic.c
  src/crypto/rand_extra/forkunsafe.c
  src/crypto/rand_extra/fuchsia.c
  src/crypto/rand_extra/rand_extra.c
  src/crypto/rand_extra/windows.c
  src/crypto/rc4/rc4.c
  src/crypto/refcount_c11.c
  src/crypto/refcount_lock.c
  src/crypto/rsa_extra/rsa_asn1.c
  src/crypto/rsa_extra/rsa_print.c
  src/crypto/siphash/siphash.c
  src/crypto/stack/stack.c
  src/crypto/thread.c
  src/crypto/thread_none.c
  src/crypto/thread_pthread.c
  src/crypto/thread_win.c
  src/crypto/trust_token/pmbtoken.c
  src/crypto/trust_token/trust_token.c
  src/crypto/trust_token/voprf.c
  src/crypto/x509/a_digest.c
  src/crypto/x509/a_sign.c
  src/crypto/x509/a_strex.c
  src/crypto/x509/a_verify.c
  src/crypto/x509/algorithm.c
  src/crypto/x509/asn1_gen.c
  src/crypto/x509/by_dir.c
  src/crypto/x509/by_file.c
  src/crypto/x509/i2d_pr.c
  src/crypto/x509/rsa_pss.c
  src/crypto/x509/t_crl.c
  src/crypto/x509/t_req.c
  src/crypto/x509/t_x509.c
  src/crypto/x509/t_x509a.c
  src/crypto/x509/x509.c
  src/crypto/x509/x509_att.c
  src/crypto/x509/x509_cmp.c
  src/crypto/x509/x509_d2.c
  src/crypto/x509/x509_def.c
  src/crypto/x509/x509_ext.c
  src/crypto/x509/x509_lu.c
  src/crypto/x509/x509_obj.c
  src/crypto/x509/x509_r2x.c
  src/crypto/x509/x509_req.c
  src/crypto/x509/x509_set.c
  src/crypto/x509/x509_trs.c
  src/crypto/x509/x509_txt.c
  src/crypto/x509/x509_v3.c
  src/crypto/x509/x509_vfy.c
  src/crypto/x509/x509_vpm.c
  src/crypto/x509/x509cset.c
  src/crypto/x509/x509name.c
  src/crypto/x509/x509rset.c
  src/crypto/x509/x509spki.c
  src/crypto/x509/x_algor.c
  src/crypto/x509/x_all.c
  src/crypto/x509/x_attrib.c
  src/crypto/x509/x_crl.c
  src/crypto/x509/x_exten.c
  src/crypto/x509/x_info.c
  src/crypto/x509/x_name.c
  src/crypto/x509/x_pkey.c
  src/crypto/x509/x_pubkey.c
  src/crypto/x509/x_req.c
  src/crypto/x509/x_sig.c
  src/crypto/x509/x_spki.c
  src/crypto/x509/x_val.c
  src/crypto/x509/x_x509.c
  src/crypto/x509/x_x509a.c
  src/crypto/x509v3/pcy_cache.c
  src/crypto/x509v3/pcy_data.c
  src/crypto/x509v3/pcy_lib.c
  src/crypto/x509v3/pcy_map.c
  src/crypto/x509v3/pcy_node.c
  src/crypto/x509v3/pcy_tree.c
  src/crypto/x509v3/v3_akey.c
  src/crypto/x509v3/v3_akeya.c
  src/crypto/x509v3/v3_alt.c
  src/crypto/x509v3/v3_bcons.c
  src/crypto/x509v3/v3_bitst.c
  src/crypto/x509v3/v3_conf.c
  src/crypto/x509v3/v3_cpols.c
  src/crypto/x509v3/v3_crld.c
  src/crypto/x509v3/v3_enum.c
  src/crypto/x509v3/v3_extku.c
  src/crypto/x509v3/v3_genn.c
  src/crypto/x509v3/v3_ia5.c
  src/crypto/x509v3/v3_info.c
  src/crypto/x509v3/v3_int.c
  src/crypto/x509v3/v3_lib.c
  src/crypto/x509v3/v3_ncons.c
  src/crypto/x509v3/v3_ocsp.c
  src/crypto/x509v3/v3_pci.c
  src/crypto/x509v3/v3_pcia.c
  src/crypto/x509v3/v3_pcons.c
  src/crypto/x509v3/v3_pmaps.c
  src/crypto/x509v3/v3_prn.c
  src/crypto/x509v3/v3_purp.c
  src/crypto/x509v3/v3_skey.c
  src/crypto/x509v3/v3_utl.c
)

add_library(
  ssl

  src/ssl/bio_ssl.cc
  src/ssl/d1_both.cc
  src/ssl/d1_lib.cc
  src/ssl/d1_pkt.cc
  src/ssl/d1_srtp.cc
  src/ssl/dtls_method.cc
  src/ssl/dtls_record.cc
  src/ssl/handoff.cc
  src/ssl/handshake.cc
  src/ssl/handshake_client.cc
  src/ssl/handshake_server.cc
  src/ssl/s3_both.cc
  src/ssl/s3_lib.cc
  src/ssl/s3_pkt.cc
  src/ssl/ssl_aead_ctx.cc
  src/ssl/ssl_asn1.cc
  src/ssl/ssl_buffer.cc
  src/ssl/ssl_cert.cc
  src/ssl/ssl_cipher.cc
  src/ssl/ssl_file.cc
  src/ssl/ssl_key_share.cc
  src/ssl/ssl_lib.cc
  src/ssl/ssl_privkey.cc
  src/ssl/ssl_session.cc
  src/ssl/ssl_stat.cc
  src/ssl/ssl_transcript.cc
  src/ssl/ssl_versions.cc
  src/ssl/ssl_x509.cc
  src/ssl/t1_enc.cc
  src/ssl/t1_lib.cc
  src/ssl/tls13_both.cc
  src/ssl/tls13_client.cc
  src/ssl/tls13_enc.cc
  src/ssl/tls13_server.cc
  src/ssl/tls_method.cc
  src/ssl/tls_record.cc
)

add_executable(
  bssl

  src/tool/args.cc
  src/tool/ciphers.cc
  src/tool/client.cc
  src/tool/const.cc
  src/tool/digest.cc
  src/tool/fd.cc
  src/tool/file.cc
  src/tool/generate_ed25519.cc
  src/tool/genrsa.cc
  src/tool/pkcs12.cc
  src/tool/rand.cc
  src/tool/server.cc
  src/tool/sign.cc
  src/tool/speed.cc
  src/tool/tool.cc
  src/tool/transport_common.cc
)

target_link_libraries(bssl ssl crypto)

if(NOT WIN32 AND NOT ANDROID)
  target_link_libraries(crypto pthread)
endif()

<<<<<<< HEAD
if(WIN32)
  target_link_libraries(bssl ws2_32)
endif()
=======
if(FIPS)
  add_custom_target(
    acvp_tests
    COMMAND ${GO_EXECUTABLE} build -o ${CMAKE_BINARY_DIR}/acvptool
            boringssl.googlesource.com/boringssl/util/fipstools/acvp/acvptool
    COMMAND ${GO_EXECUTABLE} build -o ${CMAKE_BINARY_DIR}/testmodulewrapper
            boringssl.googlesource.com/boringssl/util/fipstools/acvp/acvptool/testmodulewrapper
    COMMAND cd util/fipstools/acvp/acvptool/test &&
            ${GO_EXECUTABLE} run check_expected.go
            -tool ${CMAKE_BINARY_DIR}/acvptool
            -module-wrappers modulewrapper:$<TARGET_FILE:modulewrapper>,testmodulewrapper:${CMAKE_BINARY_DIR}/testmodulewrapper
            -tests tests.json
    WORKING_DIRECTORY ${CMAKE_SOURCE_DIR}
    DEPENDS modulewrapper
    USES_TERMINAL)

  add_custom_target(
    fips_specific_tests_if_any
    DEPENDS acvp_tests
  )
else()
  add_custom_target(fips_specific_tests_if_any)
endif()

add_custom_target(
    run_tests
    COMMAND ${GO_EXECUTABLE} run util/all_tests.go -build-dir
            ${CMAKE_BINARY_DIR}
    COMMAND cd ssl/test/runner &&
            ${GO_EXECUTABLE} test -shim-path $<TARGET_FILE:bssl_shim>
              ${HANDSHAKER_ARGS} ${RUNNER_ARGS}
    WORKING_DIRECTORY ${CMAKE_SOURCE_DIR}
    DEPENDS all_tests bssl_shim handshaker fips_specific_tests_if_any
    USES_TERMINAL)
>>>>>>> 3a667d10
<|MERGE_RESOLUTION|>--- conflicted
+++ resolved
@@ -1,14 +1,10 @@
-<<<<<<< HEAD
 # Copyright (c) 2019 The Chromium Authors. All rights reserved.
 # Use of this source code is governed by a BSD-style license that can be
 # found in the LICENSE file.
-=======
+
+# This file is created by generate_build_files.py. Do not edit manually.
+
 cmake_minimum_required(VERSION 3.5)
->>>>>>> 3a667d10
-
-# This file is created by generate_build_files.py. Do not edit manually.
-
-cmake_minimum_required(VERSION 3.0)
 
 project(BoringSSL LANGUAGES C CXX)
 
@@ -17,143 +13,17 @@
 endif()
 
 if(CMAKE_COMPILER_IS_GNUCXX OR CLANG)
-<<<<<<< HEAD
   set(CMAKE_CXX_FLAGS "${CMAKE_CXX_FLAGS} -std=c++11 -fvisibility=hidden -fno-common -fno-exceptions -fno-rtti")
   if(APPLE)
     set(CMAKE_CXX_FLAGS "${CMAKE_CXX_FLAGS} -stdlib=libc++")
-=======
-  # Note clang-cl is odd and sets both CLANG and MSVC. We base our configuration
-  # primarily on our normal Clang one.
-  set(C_CXX_FLAGS "-Werror -Wformat=2 -Wsign-compare -Wmissing-field-initializers -Wwrite-strings -Wvla -Wshadow")
-  if(MSVC)
-    # clang-cl sets different default warnings than clang. It also treats -Wall
-    # as -Weverything, to match MSVC. Instead -W3 is the alias for -Wall.
-    # See http://llvm.org/viewvc/llvm-project?view=revision&revision=319116
-    set(C_CXX_FLAGS "${C_CXX_FLAGS} -W3 -Wno-unused-parameter -fmsc-version=1900")
-    # googletest suppresses warning C4996 via a pragma, but clang-cl does not
-    # honor it. Suppress it here to compensate. See https://crbug.com/772117.
-    set(C_CXX_FLAGS "${C_CXX_FLAGS} -Wno-deprecated-declarations")
-  else()
-    if(EMSCRIPTEN)
-      # emscripten's emcc/clang does not accept the "-ggdb" flag.
-      set(C_CXX_FLAGS "${C_CXX_FLAGS} -g")
-    else()
-      set(C_CXX_FLAGS "${C_CXX_FLAGS} -ggdb")
-    endif()
-
-    set(C_CXX_FLAGS "${C_CXX_FLAGS} -Wall -fvisibility=hidden -fno-common")
->>>>>>> 3a667d10
   endif()
 
-  set(CMAKE_C_FLAGS "${CMAKE_C_FLAGS} -fvisibility=hidden -fno-common")
-  if((CMAKE_C_COMPILER_VERSION VERSION_GREATER "4.8.99") OR CLANG)
-    set(CMAKE_C_FLAGS "${CMAKE_C_FLAGS} -std=c11")
-  else()
-<<<<<<< HEAD
-    set(CMAKE_C_FLAGS "${CMAKE_C_FLAGS} -std=c99")
-  endif()
+  set(CMAKE_C_FLAGS "${CMAKE_C_FLAGS} -fvisibility=hidden -fno-common -std=c11")
 endif()
 
 # pthread_rwlock_t requires a feature flag.
 if(NOT WIN32)
   set(CMAKE_C_FLAGS "${CMAKE_C_FLAGS} -D_XOPEN_SOURCE=700")
-=======
-    # GCC (at least 4.8.4) has a bug where it'll find unreachable free() calls
-    # and declare that the code is trying to free a stack pointer.
-    set(C_CXX_FLAGS "${C_CXX_FLAGS} -Wno-free-nonheap-object")
-  endif()
-
-  if(CLANG OR NOT "7.0.0" VERSION_GREATER CMAKE_C_COMPILER_VERSION)
-    set(C_CXX_FLAGS "${C_CXX_FLAGS} -Wimplicit-fallthrough")
-  endif()
-
-  set(CMAKE_C_FLAGS "${CMAKE_C_FLAGS} ${C_CXX_FLAGS} -Wmissing-prototypes -Wold-style-definition -Wstrict-prototypes")
-  set(CMAKE_CXX_FLAGS "${CMAKE_CXX_FLAGS} ${C_CXX_FLAGS} -Wmissing-declarations")
-
-  if(NOT MSVC)
-    set(CMAKE_CXX_FLAGS "${CMAKE_CXX_FLAGS} -std=c++11")
-    if(APPLE)
-      set(CMAKE_CXX_FLAGS "${CMAKE_CXX_FLAGS} -stdlib=libc++")
-    endif()
-    if(NOT BORINGSSL_ALLOW_CXX_RUNTIME)
-      set(CMAKE_CXX_FLAGS "${CMAKE_CXX_FLAGS} -fno-exceptions -fno-rtti")
-    endif()
-  endif()
-
-  # In GCC, -Wmissing-declarations is the C++ spelling of -Wmissing-prototypes
-  # and using the wrong one is an error. In Clang, -Wmissing-prototypes is the
-  # spelling for both and -Wmissing-declarations is some other warning.
-  #
-  # https://gcc.gnu.org/onlinedocs/gcc-7.1.0/gcc/Warning-Options.html#Warning-Options
-  # https://clang.llvm.org/docs/DiagnosticsReference.html#wmissing-prototypes
-  # https://clang.llvm.org/docs/DiagnosticsReference.html#wmissing-declarations
-  if(CLANG)
-    set(CMAKE_CXX_FLAGS "${CMAKE_CXX_FLAGS} -Wmissing-prototypes")
-  endif()
-elseif(MSVC)
-  set(MSVC_DISABLED_WARNINGS_LIST
-      "C4061" # enumerator 'identifier' in switch of enum 'enumeration' is not
-              # explicitly handled by a case label
-              # Disable this because it flags even when there is a default.
-      "C4100" # 'exarg' : unreferenced formal parameter
-      "C4127" # conditional expression is constant
-      "C4200" # nonstandard extension used : zero-sized array in
-              # struct/union.
-      "C4204" # nonstandard extension used: non-constant aggregate initializer
-      "C4221" # nonstandard extension used : 'identifier' : cannot be
-              # initialized using address of automatic variable
-      "C4242" # 'function' : conversion from 'int' to 'uint8_t',
-              # possible loss of data
-      "C4244" # 'function' : conversion from 'int' to 'uint8_t',
-              # possible loss of data
-      "C4267" # conversion from 'size_t' to 'int', possible loss of data
-      "C4371" # layout of class may have changed from a previous version of the
-              # compiler due to better packing of member '...'
-      "C4388" # signed/unsigned mismatch
-      "C4296" # '>=' : expression is always true
-      "C4350" # behavior change: 'std::_Wrap_alloc...'
-      "C4365" # '=' : conversion from 'size_t' to 'int',
-              # signed/unsigned mismatch
-      "C4389" # '!=' : signed/unsigned mismatch
-      "C4464" # relative include path contains '..'
-      "C4510" # 'argument' : default constructor could not be generated
-      "C4512" # 'argument' : assignment operator could not be generated
-      "C4514" # 'function': unreferenced inline function has been removed
-      "C4548" # expression before comma has no effect; expected expression with
-              # side-effect" caused by FD_* macros.
-      "C4610" # struct 'argument' can never be instantiated - user defined
-              # constructor required.
-      "C4623" # default constructor was implicitly defined as deleted
-      "C4625" # copy constructor could not be generated because a base class
-              # copy constructor is inaccessible or deleted
-      "C4626" # assignment operator could not be generated because a base class
-              # assignment operator is inaccessible or deleted
-      "C4628" # digraphs not supported with -Ze
-      "C4668" # 'symbol' is not defined as a preprocessor macro, replacing with
-              # '0' for 'directives'
-              # Disable this because GTest uses it everywhere.
-      "C4706" # assignment within conditional expression
-      "C4710" # 'function': function not inlined
-      "C4711" # function 'function' selected for inline expansion
-      "C4800" # 'int' : forcing value to bool 'true' or 'false'
-              # (performance warning)
-      "C4820" # 'bytes' bytes padding added after construct 'member_name'
-      "C5026" # move constructor was implicitly defined as deleted
-      "C5027" # move assignment operator was implicitly defined as deleted
-      "C5045" # Compiler will insert Spectre mitigation for memory load if
-              # /Qspectre switch specified
-      )
-  set(MSVC_LEVEL4_WARNINGS_LIST
-      # See https://connect.microsoft.com/VisualStudio/feedback/details/1217660/warning-c4265-when-using-functional-header
-      "C4265" # class has virtual functions, but destructor is not virtual
-      )
-  string(REPLACE "C" " -wd" MSVC_DISABLED_WARNINGS_STR
-                            ${MSVC_DISABLED_WARNINGS_LIST})
-  string(REPLACE "C" " -w4" MSVC_LEVEL4_WARNINGS_STR
-                            ${MSVC_LEVEL4_WARNINGS_LIST})
-  set(CMAKE_C_FLAGS   "-utf-8 -Wall -WX ${MSVC_DISABLED_WARNINGS_STR} ${MSVC_LEVEL4_WARNINGS_STR}")
-  set(CMAKE_CXX_FLAGS "-utf-8 -Wall -WX ${MSVC_DISABLED_WARNINGS_STR} ${MSVC_LEVEL4_WARNINGS_STR}")
->>>>>>> 3a667d10
 endif()
 
 if(WIN32)
@@ -168,190 +38,8 @@
   add_definitions("-D_STL_EXTRA_DISABLED_WARNINGS=4774 4987")
 endif()
 
-<<<<<<< HEAD
 add_definitions(-DBORINGSSL_IMPLEMENTATION)
 
-=======
-if(CMAKE_COMPILER_IS_GNUCXX)
-  set(CMAKE_C_FLAGS "${CMAKE_C_FLAGS} -std=c11")
-endif()
-
-# pthread_rwlock_t requires a feature flag.
-if(NOT WIN32)
-  set(CMAKE_C_FLAGS "${CMAKE_C_FLAGS} -D_XOPEN_SOURCE=700")
-endif()
-
-if(FUZZ)
-  if(NOT CLANG)
-    message(FATAL_ERROR "You need to build with Clang for fuzzing to work")
-  endif()
-
-  if(CMAKE_C_COMPILER_VERSION VERSION_LESS "6.0.0")
-    message(FATAL_ERROR "You need Clang ≥ 6.0.0")
-  endif()
-
-  add_definitions(-DBORINGSSL_UNSAFE_DETERMINISTIC_MODE)
-  set(RUNNER_ARGS "-deterministic")
-
-  if(NOT NO_FUZZER_MODE)
-    add_definitions(-DBORINGSSL_UNSAFE_FUZZER_MODE)
-    set(RUNNER_ARGS ${RUNNER_ARGS} "-fuzzer" "-shim-config" "fuzzer_mode.json")
-  endif()
-
-  set(CMAKE_C_FLAGS "${CMAKE_C_FLAGS} -fsanitize=address,fuzzer-no-link -fsanitize-coverage=edge,indirect-calls")
-  set(CMAKE_CXX_FLAGS "${CMAKE_CXX_FLAGS} -fsanitize=address,fuzzer-no-link -fsanitize-coverage=edge,indirect-calls")
-endif()
-
-add_definitions(-DBORINGSSL_IMPLEMENTATION)
-
-if(BUILD_SHARED_LIBS)
-  add_definitions(-DBORINGSSL_SHARED_LIBRARY)
-  # Enable position-independent code globally. This is needed because
-  # some library targets are OBJECT libraries.
-  set(CMAKE_POSITION_INDEPENDENT_CODE TRUE)
-endif()
-
-if(MSAN)
-  if(NOT CLANG)
-    message(FATAL_ERROR "Cannot enable MSAN unless using Clang")
-  endif()
-
-  if(ASAN)
-    message(FATAL_ERROR "ASAN and MSAN are mutually exclusive")
-  endif()
-
-  set(CMAKE_C_FLAGS "${CMAKE_C_FLAGS} -fsanitize=memory -fsanitize-memory-track-origins -fno-omit-frame-pointer")
-  set(CMAKE_CXX_FLAGS "${CMAKE_CXX_FLAGS} -fsanitize=memory -fsanitize-memory-track-origins -fno-omit-frame-pointer")
-  set(CMAKE_ASM_FLAGS "${CMAKE_ASM_FLAGS} -fsanitize=memory -fsanitize-memory-track-origins -fno-omit-frame-pointer")
-endif()
-
-if(ASAN)
-  if(NOT CLANG)
-    message(FATAL_ERROR "Cannot enable ASAN unless using Clang")
-  endif()
-
-  set(CMAKE_C_FLAGS "${CMAKE_C_FLAGS} -fsanitize=address -fsanitize-address-use-after-scope -fno-omit-frame-pointer")
-  set(CMAKE_CXX_FLAGS "${CMAKE_CXX_FLAGS} -fsanitize=address -fsanitize-address-use-after-scope -fno-omit-frame-pointer")
-endif()
-
-if(CFI)
-  if(NOT CLANG)
-    message(FATAL_ERROR "Cannot enable CFI unless using Clang")
-  endif()
-
-  set(CMAKE_C_FLAGS "${CMAKE_C_FLAGS} -fsanitize=cfi -fno-sanitize-trap=cfi -flto=thin")
-  set(CMAKE_CXX_FLAGS "${CMAKE_CXX_FLAGS} -fsanitize=cfi -fno-sanitize-trap=cfi -flto=thin")
-  # We use Chromium's copy of clang, which requires -fuse-ld=lld if building
-  # with -flto. That, in turn, can't handle -ggdb.
-  set(CMAKE_EXE_LINKER_FLAGS "${CMAKE_EXE_LINKER_FLAGS} -fuse-ld=lld")
-  string(REPLACE "-ggdb" "-g" CMAKE_C_FLAGS "${CMAKE_C_FLAGS}")
-  string(REPLACE "-ggdb" "-g" CMAKE_CXX_FLAGS "${CMAKE_CXX_FLAGS}")
-  # -flto causes object files to contain LLVM bitcode. Mixing those with
-  # assembly output in the same static library breaks the linker.
-  set(OPENSSL_NO_ASM "1")
-endif()
-
-if(TSAN)
-  if(NOT CLANG)
-    message(FATAL_ERROR "Cannot enable TSAN unless using Clang")
-  endif()
-
-  set(CMAKE_C_FLAGS "${CMAKE_C_FLAGS} -fsanitize=thread")
-  set(CMAKE_CXX_FLAGS "${CMAKE_CXX_FLAGS} -fsanitize=thread")
-  set(CMAKE_EXE_LINKER_FLAGS "${CMAKE_EXE_LINKER_FLAGS} -fsanitize=thread")
-endif()
-
-if(UBSAN)
-  if(NOT CLANG)
-    message(FATAL_ERROR "Cannot enable UBSAN unless using Clang")
-  endif()
-
-  set(CMAKE_C_FLAGS "${CMAKE_C_FLAGS} -fsanitize=undefined")
-  set(CMAKE_CXX_FLAGS "${CMAKE_CXX_FLAGS} -fsanitize=undefined")
-  set(CMAKE_EXE_LINKER_FLAGS "${CMAKE_EXE_LINKER_FLAGS} -fsanitize=undefined")
-
-  if(NOT UBSAN_RECOVER)
-    set(CMAKE_C_FLAGS "${CMAKE_C_FLAGS} -fno-sanitize-recover=undefined")
-    set(CMAKE_CXX_FLAGS "${CMAKE_CXX_FLAGS} -fno-sanitize-recover=undefined")
-    set(CMAKE_EXE_LINKER_FLAGS "${CMAKE_EXE_LINKER_FLAGS} -fno-sanitize-recover=undefined")
-  endif()
-endif()
-
-if(GCOV)
-  set(CMAKE_C_FLAGS "${CMAKE_C_FLAGS} -fprofile-arcs -ftest-coverage")
-  set(CMAKE_CXX_FLAGS "${CMAKE_CXX_FLAGS} -fprofile-arcs -ftest-coverage")
-endif()
-
-if(FIPS)
-  add_definitions(-DBORINGSSL_FIPS)
-  if(FIPS_BREAK_TEST)
-    add_definitions("-DBORINGSSL_FIPS_BREAK_${FIPS_BREAK_TEST}=1")
-  endif()
-  # The FIPS integrity check does not work for ASan and MSan builds.
-  if(NOT ASAN AND NOT MSAN)
-    if(BUILD_SHARED_LIBS)
-      set(FIPS_SHARED "1")
-    else()
-      set(FIPS_DELOCATE "1")
-    endif()
-  endif()
-  if(FIPS_SHARED)
-    # The Android CMake files set -ffunction-sections and -fdata-sections,
-    # which is incompatible with FIPS_SHARED.
-    set(CMAKE_C_FLAGS
-        "${CMAKE_C_FLAGS} -fno-function-sections -fno-data-sections")
-    set(CMAKE_CXX_FLAGS
-        "${CMAKE_CXX_FLAGS} -fno-function-sections -fno-data-sections")
-  endif()
-endif()
-
-if(OPENSSL_SMALL)
-  add_definitions(-DOPENSSL_SMALL)
-endif()
-
-if(CONSTANT_TIME_VALIDATION)
-  add_definitions(-DBORINGSSL_CONSTANT_TIME_VALIDATION)
-  # Asserts will often test secret data.
-  add_definitions(-DNDEBUG)
-endif()
-
-function(go_executable dest package)
-  set(godeps "${CMAKE_SOURCE_DIR}/util/godeps.go")
-  if(CMAKE_VERSION VERSION_LESS "3.7" OR NOT CMAKE_GENERATOR STREQUAL "Ninja")
-    # The DEPFILE parameter to add_custom_command is new as of CMake 3.7 and
-    # only works with Ninja. Query the sources at configure time. Additionally,
-    # everything depends on go.mod. That affects what external packages to use.
-    execute_process(COMMAND ${GO_EXECUTABLE} run ${godeps} -format cmake
-                            -pkg ${package}
-                    WORKING_DIRECTORY ${CMAKE_CURRENT_SOURCE_DIR}
-                    OUTPUT_VARIABLE sources
-                    RESULT_VARIABLE godeps_result)
-    add_custom_command(OUTPUT ${dest}
-                       COMMAND ${GO_EXECUTABLE} build
-                               -o ${CMAKE_CURRENT_BINARY_DIR}/${dest} ${package}
-                       WORKING_DIRECTORY ${CMAKE_CURRENT_SOURCE_DIR}
-                       DEPENDS ${sources} ${CMAKE_SOURCE_DIR}/go.mod)
-  else()
-    # Ninja expects the target in the depfile to match the output. This is a
-    # relative path from the build directory.
-    string(LENGTH "${CMAKE_BINARY_DIR}" root_dir_length)
-    math(EXPR root_dir_length "${root_dir_length} + 1")
-    string(SUBSTRING "${CMAKE_CURRENT_BINARY_DIR}" ${root_dir_length} -1 target)
-    set(target "${target}/${dest}")
-
-    set(depfile "${CMAKE_CURRENT_BINARY_DIR}/${dest}.d")
-    add_custom_command(OUTPUT ${dest}
-                       COMMAND ${GO_EXECUTABLE} build
-                               -o ${CMAKE_CURRENT_BINARY_DIR}/${dest} ${package}
-                       COMMAND ${GO_EXECUTABLE} run ${godeps} -format depfile
-                               -target ${target} -pkg ${package} -out ${depfile}
-                       WORKING_DIRECTORY ${CMAKE_CURRENT_SOURCE_DIR}
-                       DEPENDS ${godeps} ${CMAKE_SOURCE_DIR}/go.mod
-                       DEPFILE ${depfile})
-  endif()
-endfunction()
-
->>>>>>> 3a667d10
 # CMake's iOS support uses Apple's multiple-architecture toolchain. It takes an
 # architecture list from CMAKE_OSX_ARCHITECTURES, leaves CMAKE_SYSTEM_PROCESSOR
 # alone, and expects all architecture-specific logic to be conditioned within
@@ -388,8 +76,6 @@
   set(ARCH "x86")
 elseif(CMAKE_SYSTEM_PROCESSOR STREQUAL "aarch64")
   set(ARCH "aarch64")
-elseif(CMAKE_SYSTEM_PROCESSOR STREQUAL "ARM64")
-  set(ARCH "aarch64")
 elseif(CMAKE_SYSTEM_PROCESSOR STREQUAL "arm64")
   set(ARCH "aarch64")
 # Apple A12 Bionic chipset which is added in iPhone XS/XS Max/XR uses arm64e architecture.
@@ -406,7 +92,6 @@
   message(FATAL_ERROR "Unknown processor:" ${CMAKE_SYSTEM_PROCESSOR})
 endif()
 
-<<<<<<< HEAD
 if(NOT OPENSSL_NO_ASM)
   if(UNIX)
     enable_language(ASM)
@@ -428,64 +113,6 @@
   else()
     set(CMAKE_ASM_NASM_FLAGS "${CMAKE_ASM_NASM_FLAGS} -gcv8")
     enable_language(ASM_NASM)
-=======
-if(ANDROID AND NOT ANDROID_NDK_REVISION AND ARCH STREQUAL "arm")
-  # The third-party Android-NDK CMake files somehow fail to set the -march flag
-  # for assembly files. Without this flag, the compiler believes that it's
-  # building for ARMv5.
-  set(CMAKE_ASM_FLAGS "-march=${CMAKE_SYSTEM_PROCESSOR} ${CMAKE_ASM_FLAGS}")
-endif()
-
-if(USE_CUSTOM_LIBCXX)
-  if(NOT CLANG)
-    message(FATAL_ERROR "USE_CUSTOM_LIBCXX only supported with Clang")
-  endif()
-
-  # CMAKE_CXX_FLAGS ends up in the linker flags as well, so use
-  # add_compile_options. There does not appear to be a way to set
-  # language-specific compile-only flags.
-  add_compile_options("-nostdinc++")
-  set(CMAKE_CXX_LINK_FLAGS "${CMAKE_CXX_LINK_FLAGS} -nostdlib++")
-  include_directories(
-    SYSTEM
-    util/bot/libcxx-config
-    util/bot/libcxx/include
-    util/bot/libcxxabi/include
-  )
-
-  # This is patterned after buildtools/third_party/libc++/BUILD.gn and
-  # buildtools/third_party/libc++abi/BUILD.gn in Chromium.
-
-  file(GLOB LIBCXX_SOURCES "util/bot/libcxx/src/*.cpp")
-  file(GLOB LIBCXXABI_SOURCES "util/bot/libcxxabi/src/*.cpp")
-
-  # This file is meant for exception-less builds.
-  list(REMOVE_ITEM LIBCXXABI_SOURCES "trunk/src/cxa_noexception.cpp")
-  # libc++ also defines new and delete.
-  list(REMOVE_ITEM LIBCXXABI_SOURCES "trunk/src/stdlib_new_delete.cpp")
-  if(TSAN)
-    # ThreadSanitizer tries to intercept these symbols. Skip them to avoid
-    # symbol conflicts.
-    list(REMOVE_ITEM LIBCXXABI_SOURCES "trunk/src/cxa_guard.cpp")
-  endif()
-
-  add_library(libcxxabi ${LIBCXXABI_SOURCES})
-  target_compile_definitions(
-    libcxxabi PRIVATE
-    -D_LIBCPP_ENABLE_CXX17_REMOVED_UNEXPECTED_FUNCTIONS
-  )
-  set_target_properties(libcxxabi PROPERTIES COMPILE_FLAGS "-Wno-missing-prototypes -Wno-implicit-fallthrough")
-  # libc++abi depends on libc++ internal headers.
-  set_property(TARGET libcxxabi APPEND PROPERTY INCLUDE_DIRECTORIES "${CMAKE_SOURCE_DIR}/util/bot/libcxx/src")
-
-  add_library(libcxx ${LIBCXX_SOURCES})
-  if(ASAN OR MSAN OR TSAN)
-    # Sanitizers try to intercept new and delete.
-    target_compile_definitions(
-      libcxx PRIVATE
-      -D_LIBCPP_DISABLE_NEW_DELETE_DEFINITIONS
-    )
->>>>>>> 3a667d10
   endif()
 endif()
 
@@ -656,6 +283,21 @@
 )
 
 set(
+  CRYPTO_win_aarch64_SOURCES
+
+  win-aarch64/crypto/chacha/chacha-armv8.S
+  win-aarch64/crypto/fipsmodule/aesv8-armx64.S
+  win-aarch64/crypto/fipsmodule/armv8-mont.S
+  win-aarch64/crypto/fipsmodule/ghash-neon-armv8.S
+  win-aarch64/crypto/fipsmodule/ghashv8-armx64.S
+  win-aarch64/crypto/fipsmodule/sha1-armv8.S
+  win-aarch64/crypto/fipsmodule/sha256-armv8.S
+  win-aarch64/crypto/fipsmodule/sha512-armv8.S
+  win-aarch64/crypto/fipsmodule/vpaes-armv8.S
+  win-aarch64/crypto/test/trampoline-armv8.S
+)
+
+set(
   CRYPTO_win_x86_SOURCES
 
   win-x86/crypto/chacha/chacha-x86.asm
@@ -697,9 +339,9 @@
   win-x86_64/crypto/test/trampoline-x86_64.asm
 )
 
-if(APPLE AND ${ARCH} STREQUAL "aarch64")
+if(APPLE AND ARCH STREQUAL "aarch64")
   set(CRYPTO_ARCH_SOURCES ${CRYPTO_ios_aarch64_SOURCES})
-elseif(APPLE AND ${ARCH} STREQUAL "arm")
+elseif(APPLE AND ARCH STREQUAL "arm")
   set(CRYPTO_ARCH_SOURCES ${CRYPTO_ios_arm_SOURCES})
 elseif(APPLE)
   set(CRYPTO_ARCH_SOURCES ${CRYPTO_mac_${ARCH}_SOURCES})
@@ -726,6 +368,7 @@
   src/crypto/asn1/a_object.c
   src/crypto/asn1/a_octet.c
   src/crypto/asn1/a_print.c
+  src/crypto/asn1/a_strex.c
   src/crypto/asn1/a_strnid.c
   src/crypto/asn1/a_time.c
   src/crypto/asn1/a_type.c
@@ -734,7 +377,6 @@
   src/crypto/asn1/asn1_lib.c
   src/crypto/asn1/asn1_par.c
   src/crypto/asn1/asn_pack.c
-  src/crypto/asn1/f_enum.c
   src/crypto/asn1/f_int.c
   src/crypto/asn1/f_string.c
   src/crypto/asn1/tasn_dec.c
@@ -755,6 +397,7 @@
   src/crypto/bio/printf.c
   src/crypto/bio/socket.c
   src/crypto/bio/socket_helper.c
+  src/crypto/blake2/blake2.c
   src/crypto/bn_extra/bn_asn1.c
   src/crypto/bn_extra/convert.c
   src/crypto/buf/buf.c
@@ -779,6 +422,7 @@
   src/crypto/conf/conf.c
   src/crypto/cpu-aarch64-fuchsia.c
   src/crypto/cpu-aarch64-linux.c
+  src/crypto/cpu-aarch64-win.c
   src/crypto/cpu-arm-linux.c
   src/crypto/cpu-arm.c
   src/crypto/cpu-intel.c
@@ -786,10 +430,8 @@
   src/crypto/crypto.c
   src/crypto/curve25519/curve25519.c
   src/crypto/curve25519/spake25519.c
-  src/crypto/dh/check.c
-  src/crypto/dh/dh.c
-  src/crypto/dh/dh_asn1.c
-  src/crypto/dh/params.c
+  src/crypto/dh_extra/dh_asn1.c
+  src/crypto/dh_extra/params.c
   src/crypto/digest_extra/digest_extra.c
   src/crypto/dsa/dsa.c
   src/crypto/dsa/dsa_asn1.c
@@ -820,7 +462,6 @@
   src/crypto/ex_data.c
   src/crypto/fipsmodule/bcm.c
   src/crypto/fipsmodule/fips_shared_support.c
-  src/crypto/fipsmodule/is_fips.c
   src/crypto/hkdf/hkdf.c
   src/crypto/hpke/hpke.c
   src/crypto/hrss/hrss.c
@@ -848,6 +489,7 @@
   src/crypto/rand_extra/deterministic.c
   src/crypto/rand_extra/forkunsafe.c
   src/crypto/rand_extra/fuchsia.c
+  src/crypto/rand_extra/passive.c
   src/crypto/rand_extra/rand_extra.c
   src/crypto/rand_extra/windows.c
   src/crypto/rc4/rc4.c
@@ -866,13 +508,13 @@
   src/crypto/trust_token/voprf.c
   src/crypto/x509/a_digest.c
   src/crypto/x509/a_sign.c
-  src/crypto/x509/a_strex.c
   src/crypto/x509/a_verify.c
   src/crypto/x509/algorithm.c
   src/crypto/x509/asn1_gen.c
   src/crypto/x509/by_dir.c
   src/crypto/x509/by_file.c
   src/crypto/x509/i2d_pr.c
+  src/crypto/x509/name_print.c
   src/crypto/x509/rsa_pss.c
   src/crypto/x509/t_crl.c
   src/crypto/x509/t_req.c
@@ -886,7 +528,6 @@
   src/crypto/x509/x509_ext.c
   src/crypto/x509/x509_lu.c
   src/crypto/x509/x509_obj.c
-  src/crypto/x509/x509_r2x.c
   src/crypto/x509/x509_req.c
   src/crypto/x509/x509_set.c
   src/crypto/x509/x509_trs.c
@@ -956,6 +597,8 @@
   src/ssl/d1_srtp.cc
   src/ssl/dtls_method.cc
   src/ssl/dtls_record.cc
+  src/ssl/encrypted_client_hello.cc
+  src/ssl/extensions.cc
   src/ssl/handoff.cc
   src/ssl/handshake.cc
   src/ssl/handshake_client.cc
@@ -978,7 +621,6 @@
   src/ssl/ssl_versions.cc
   src/ssl/ssl_x509.cc
   src/ssl/t1_enc.cc
-  src/ssl/t1_lib.cc
   src/ssl/tls13_both.cc
   src/ssl/tls13_client.cc
   src/ssl/tls13_enc.cc
@@ -997,6 +639,7 @@
   src/tool/digest.cc
   src/tool/fd.cc
   src/tool/file.cc
+  src/tool/generate_ech.cc
   src/tool/generate_ed25519.cc
   src/tool/genrsa.cc
   src/tool/pkcs12.cc
@@ -1014,43 +657,6 @@
   target_link_libraries(crypto pthread)
 endif()
 
-<<<<<<< HEAD
 if(WIN32)
   target_link_libraries(bssl ws2_32)
 endif()
-=======
-if(FIPS)
-  add_custom_target(
-    acvp_tests
-    COMMAND ${GO_EXECUTABLE} build -o ${CMAKE_BINARY_DIR}/acvptool
-            boringssl.googlesource.com/boringssl/util/fipstools/acvp/acvptool
-    COMMAND ${GO_EXECUTABLE} build -o ${CMAKE_BINARY_DIR}/testmodulewrapper
-            boringssl.googlesource.com/boringssl/util/fipstools/acvp/acvptool/testmodulewrapper
-    COMMAND cd util/fipstools/acvp/acvptool/test &&
-            ${GO_EXECUTABLE} run check_expected.go
-            -tool ${CMAKE_BINARY_DIR}/acvptool
-            -module-wrappers modulewrapper:$<TARGET_FILE:modulewrapper>,testmodulewrapper:${CMAKE_BINARY_DIR}/testmodulewrapper
-            -tests tests.json
-    WORKING_DIRECTORY ${CMAKE_SOURCE_DIR}
-    DEPENDS modulewrapper
-    USES_TERMINAL)
-
-  add_custom_target(
-    fips_specific_tests_if_any
-    DEPENDS acvp_tests
-  )
-else()
-  add_custom_target(fips_specific_tests_if_any)
-endif()
-
-add_custom_target(
-    run_tests
-    COMMAND ${GO_EXECUTABLE} run util/all_tests.go -build-dir
-            ${CMAKE_BINARY_DIR}
-    COMMAND cd ssl/test/runner &&
-            ${GO_EXECUTABLE} test -shim-path $<TARGET_FILE:bssl_shim>
-              ${HANDSHAKER_ARGS} ${RUNNER_ARGS}
-    WORKING_DIRECTORY ${CMAKE_SOURCE_DIR}
-    DEPENDS all_tests bssl_shim handshaker fips_specific_tests_if_any
-    USES_TERMINAL)
->>>>>>> 3a667d10
